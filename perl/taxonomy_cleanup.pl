#!/usr/bin/env perl

=head1 NAME

  taxonomy_cleanup.pl

=head1 DESCRIPTION

  Given a phylogenetic tree with outgroup sequences and a lineage data, the
  script runs vicut clustering based on the taxonomic information, using
  different incarnations of the majority vote strategy to clean up taxonomy at
  all taxonomic ranks up to the class level.

  The alignment data (especially the trimmed one) is maintained for the purpose
  truncation and generation of variable region reference db. As such MSAs have
  to curry with them outgroup sequences and hence there has to be a version
  of the lineage file that contains OG info.

  One possibility would be to maintain an outgroup lineage file and a separate
  target group lineage file that would not contain any outgroup sequences.

  Outgroup sequences are kept for the species taxonomy cleanup to identify
  sequences of the target group that cluster with outgroup sequences. These
  sequences will be removed from the target db as errors.

=head1 SYNOPSIS

  taxonomy_cleanup.pl -i <input group name>

=head1 OPTIONS

=over

=item B<--input-group-name, -i>
  Prefix of input group. For example, if Firmicutes_group_6_dir is a directory
  Firmicutes_group_6 group, then the input group name is "Firmicutes_group_6".

=item B<--use-long-spp-names>
  Use long species names for sequences from multi-species vicut clusters.

=item B<--taxon-size-thld>
  Upper limit for the number of elements within each taxon

=item B<--build-model-data>
  Generate
    - species lineage file (grPrefix_final.spLineage)
    - taxon file (grPrefix_final.tx)
    - ungapped fasta file corresponding to sequences present in the taxon file

=item B<--rm-ref-outliers>
  Removing sequences identified as outliers in ref_sib_pp_models.R

=item B<--show-clade-trees>
  Show clade trees.

=item B<--verbose, -v>
  Prints content of some output files.

=item B<--quiet>
  Do not print progress messages.

=item B<--debug>
  Prints system commands

=item B<--debug-spp>
  Debug some isolated species taxonomy cleanup steps.

=item B<--dry-run>
  Print commands to be executed, but do not execute them.

=item B<-h|--help>
  Print help message and exit successfully.

=back

=head1 EXAMPLE

  cd /Users/pgajer/devel/MCextras/data/RDP/rdp_Bacteria_phylum_dir/Firmicutes_dir

  taxonomy_cleanup.pl --debug -i Firmicutes_group_6

  taxonomy_cleanup.pl --do-not-pop-pdfs --build-model-data --use-long-spp-names -i Firmicutes_group_6_V3V4

=cut

use strict;
use warnings;
use Pod::Usage;
use English qw( -no_match_vars );
use Getopt::Long qw(:config no_ignore_case no_auto_abbrev pass_through);
use File::Basename;
use Cwd qw(abs_path);
use List::Util qw( sum );

$OUTPUT_AUTOFLUSH = 1;

####################################################################
##                             OPTIONS
####################################################################

my $maxStrLen     = 150;  # maximal number of characters in a taxon string; if
			  # larger file names using the taxon name will use an
			  # abbreviated version of the taxon name
my $taxonSizeThld = 20;
my $offsetCoef    = 0.9;
my $txSizeThld    = 10;

GetOptions(
  "input-group|i=s" 	=> \my $grPrefix,
  "rm-OGs-from-tx|r"    => \my $rmOGfromTx,
  "skip-FastTree"       => \my $skipFastTree,
  "use-long-spp-names"  => \my $useLongSppNames,
  "taxon-size-thld"     => \$taxonSizeThld,
  "show-all-trees"      => \my $showAllTrees,
  "do-not-pop-pdfs"     => \my $doNotPopPDFs,
  "show-clade-trees"    => \my $showCladeTrees,
  "build-model-data"    => \my $buildModelData,
  "rm-ref-outliers"     => \my $rmRefOutliers,
  "pp-embedding"        => \my $ppEmbedding,
  "offset-coef|c=f"     => \$offsetCoef,
  "tx-size-thld|t=i"    => \$txSizeThld,
  "igs"                 => \my $igs,
  "johanna"             => \my $johanna,
  "verbose|v"           => \my $verbose,
  "debug"               => \my $debug,
  "debug-spp"           => \my $debugSpp,
  "debug2"              => \my $debug2,## file name debug
  "dry-run"             => \my $dryRun,
  "help|h!"             => \my $help,
  )
  or pod2usage(verbose => 0,exitstatus => 1);

if ($help)
{
  pod2usage(verbose => 2,exitstatus => 0);
  exit 1;
}

if ( !$grPrefix )
{
  warn "\n\n\tERROR: Missing input group name";
  print "\n\n";
  pod2usage(verbose => 2,exitstatus => 0);
  exit 1;
}

my $mothur = "/Users/pgajer/bin/mothur";
my $readNewickFile = "/Users/pgajer/.Rlocal/read.newick.R";

my $igsStr = "";
if ( defined $igs )
{
  $mothur = "/usr/local/packages/mothur-1.36.1/mothur";
  $igsStr = "--igs";
  $readNewickFile = "??";
}

my $johannaStr = "";
if ( defined $johanna )
{
  $mothur = "/Users/pgajer/bin/mothur";
  $johannaStr = "--johanna";
  $readNewickFile = "/Users/jholm/MCclassifier/perl/read.newick.R";
}

## Export LD_LIBRARY_PATH=/usr/local/packages/readline/lib:/usr/local/packages/gcc-5.3.0/lib64

local $ENV{LD_LIBRARY_PATH} = "/usr/local/packages/readline/lib:/usr/local/packages/gcc-5.3.0/lib64";

my $useLongSppNamesStr = "";
if ( defined $useLongSppNames )
{
  $useLongSppNamesStr = "--use-long-spp-names";
}

my $showAllTreesStr = "";
if ($showAllTrees)
{
  $showAllTreesStr = "--show-tree";
}

my @suffixes;

my $debugStr = "";
my $quietStr = "--quiet";
if ($debug)
{
  $debugStr = "--debug";
  $quietStr = "";
}

my $verboseStr = "";
if ($verbose)
{
  $verboseStr = "--verbose";
}

my $grDir = $grPrefix . "_dir";

if ( ! -d $grDir )
{
  warn "\n\n\tERROR: $grDir does not exist";
  print "\n\n";
  exit 1;
}

####################################################################
##                               MAIN
####################################################################


my $section = qq~

##
## Species-level cleanup
##

~;
print "$section";

chdir $grDir;
print "--- Changed dir to $grDir\n";

my $lineageFile     = $grPrefix . ".lineage";
my $algnFile	    = $grPrefix . "_algn.fa";
my $trimmedAlgnFile = $grPrefix . "_algn_trimmed.fa";
my $outgroupFile    = $grPrefix . "_outgroup.seqIDs";
my $treeFile	    = $grPrefix . ".tree";
my $txFile          = $grPrefix . ".tx";

if ( ! -e $lineageFile )
{
  warn "\n\n\tERROR: $lineageFile does not exist";
  print "\n\n";
  exit 1;
}
elsif ( ! -e $algnFile )
{
  warn "\n\n\tERROR: $algnFile does not exist";
  print "\n\n";
  exit 1;
}
elsif ( ! -e $trimmedAlgnFile )
{
  warn "WARNING: $trimmedAlgnFile does not exist. Creating a symbolic link to $algnFile.\n";
  my $ap = abs_path( $algnFile );
  my $cmd = "rm -f $trimmedAlgnFile; ln -s $ap $trimmedAlgnFile";
  print "\tcmd=$cmd\n" if $dryRun || $debug;
  system($cmd) == 0 or die "system($cmd) failed with exit code: $?" if !$dryRun;
}
elsif ( ! -e $treeFile )
{
  warn "\n\n\tERROR: $treeFile does not exist";
  print "\n";
  exit 1;
}
elsif ( ! -e $outgroupFile )
{
  warn "\n\n\tERROR: $outgroupFile does not exist";
  print "\n\n";
  exit 1;
}

my $cladeTreesDir = "clade_trees_dir/";
if ($showCladeTrees)
{
   my $cmd = "mkdir -p $cladeTreesDir";
   print "\tcmd=$cmd\n" if $dryRun || $debug;
   system($cmd) == 0 or die "system($cmd) failed:$?\n" if !$dryRun;
}

## Gathering outgroup data
print "--- Parsing $outgroupFile\n";
my @ogSeqIDs = readArray($outgroupFile);
my %ogInd = map{$_ =>1} @ogSeqIDs; # outgroup elements indicator table

print "--- Testing if OG seq's form a monophylectic clade at the top or bottom of the input tree\n";
if ( test_OG($treeFile, \%ogInd) != 0 )
{
  warn "\n\n\tERROR: There is an issue with input tree outgroup seq's";
  print "\n\n";
  exit 1;
} ;

print "--- Extracting seq IDs from trimmed alignment fasta file\n";
my @seqIDs = get_seqIDs_from_fa($trimmedAlgnFile);

print "--- Parsing lineage table\n";
my %lineageTbl = readLineageTbl($lineageFile);

print "--- Checking parent consistency of the lineage table\n";
if ( check_parent_consistency(\%lineageTbl) )
{
  warn "";
  print "\n\n";
  exit 1;
}

## testing if lineage and fa files has the same seq IDs
print "--- Checking if seqIDs of $trimmedAlgnFile and $lineageFile are the same\n";
my @lSeqIDs = keys %lineageTbl;

if ( ! setequal(\@seqIDs, \@lSeqIDs) )
{
  warn "WARNING: seq IDs of trimmed alignment fasta file and lineage file do not match";
  print "Number of elements in the trimmed alignment file: " . @seqIDs . "\n";
  print "Number of elements in the lineage file: " . @lSeqIDs . "\n\n";
}

print "--- Testing if outgroup sequences are part of seqIDs\n";
my @ogDiff = diff( \@ogSeqIDs, \@seqIDs );
@ogSeqIDs = comm( \@ogSeqIDs, \@seqIDs );

if ( scalar(@ogDiff) != 0 )
{
  warn "\n\tWARNING the following outgroup seq IDs are not in the trimmed alignment file:\n\n";
  printArray(\@ogDiff);
}

if ( scalar(@ogSeqIDs) == 0 )
{
  warn "\n\n\tERROR: All outgroup seq's were lost";
  print "\n\n";
  exit 1;
}

if ($debug)
{
  print "\n\tNumber of seq's in the trimmed alignment/lineage files: " . @seqIDs . "\n";
  print   "\tNumber of outgroup seq's: " . @ogSeqIDs . "\n\n";
}

print "--- Testing if $treeFile is consistent with $trimmedAlgnFile\n";
## extracting leaves' IDs
my $treeLeavesFile = $grPrefix . "_tree.leaves";
my $cmd = "nw_labels -I $treeFile > $treeLeavesFile";
print "\tcmd=$cmd\n" if $dryRun || $debug;
system($cmd) == 0 or die "system($cmd) failed with exit code: $?" if !$dryRun;

## looking at the difference between leaf IDs and newTx keys
my @treeLeaves = readArray($treeLeavesFile);

if ( !setequal( \@treeLeaves, \@seqIDs ) )
{
  my @commTL = comm(\@treeLeaves, \@seqIDs);

  warn "\n\n\tERROR: seq IDs of $treeFile and $algnFile do not match";
  print "\tNumber of seq IDs of $treeFile: " . @treeLeaves . "\n";
  print "\tNumber of seq IDs of $trimmedAlgnFile: " . @seqIDs . "\n";
  print "\tNumber of common seq IDs elements: " . @commTL . "\n\n";

  exit 1;
}

if ($debug)
{
  my @commTL = comm(\@treeLeaves, \@seqIDs);

  print "\n\n\tNumber of seq IDs of $treeFile: " . @treeLeaves . "\n";
  print     "\tNumber of seq IDs of $trimmedAlgnFile: " . @seqIDs . "\n";
  print     "\tNumber of common seq IDs elements: " . @commTL . "\n\n";
}

## Keeping outgroup sequences pollutes taxonomy cleanup process while running
## vicut on higher taxonomic ranks. Sometimes it leads to higher taxonomic ranks
## of OG sequences merging with the taxonomic ranks of the target group
## sequences. This obviously is not good, so I am going to split outgroup data
## here so the cleanup is not muddled by the outgroup sequences.

my %ogLineageTbl;
@ogLineageTbl{@ogSeqIDs} = @lineageTbl{@ogSeqIDs};
delete @lineageTbl{@ogSeqIDs};

## lineage for the target group
my %spTbl;
my %geTbl;
my %faTbl;
my %orTbl;
my %clTbl;
my %phTbl;

my %spp;
my %gen;
my %fam;
my %orr;
my %cls;

my %children;
my %parent;

my %spLineage; # species => lineage of the species (recorded as a string)
my %geLineage; # genus   => lineage of the genus (skipping species)

my %spParent;
my %geParent;
my %faParent;
my %orParent;
my %clParent;

for my $id ( keys %lineageTbl )
{
  my $lineage = $lineageTbl{$id};
  my @f = split ";", $lineage;
  my $sp = pop @f;
  my $ge = pop @f;
  my $fa = pop @f;
  my $or = pop @f;
  my $cl = pop @f;
  my $ph = pop @f;

  $spParent{$sp} = $ge;
  $geParent{$ge} = $fa;
  $faParent{$fa} = $or;
  $orParent{$or} = $cl;
  $clParent{$cl} = $ph;

  $spLineage{$sp} = $lineage;

  @f = split ";", $lineage;
  $sp = pop @f;
  $lineage = join ";", @f;
  $geLineage{$ge} = $lineage;

  ##$sp = "s_$sp";
  #$sp .= "_OG" if ( exists $ogInd{$id} );
  $ge = "g_$ge";
  $fa = "f_$fa";
  $or = "o_$or";
  $cl = "c_$cl";
  $ph = "p_$ph";

  $spp{$id} = $sp;
  $gen{$id} = $ge;
  $fam{$id} = $fa;
  $orr{$id} = $or;
  $cls{$id} = $cl;

  $parent{$sp} = $ge;
  $parent{$ge} = $fa;
  $parent{$fa} = $or;
  $parent{$or} = $cl;
  $parent{$cl} = $ph;
  $parent{$ph} = "d_Bacteria";

  $children{"d_Bacteria"}{$ph}++;
  $children{$ph}{$cl}++;
  $children{$cl}{$or}++;
  $children{$or}{$fa}++;
  $children{$fa}{$ge}++;
  $children{$ge}{$sp}++;

  push @{$spTbl{$sp}}, $id;
  push @{$geTbl{$ge}}, $id;
  push @{$faTbl{$fa}}, $id;
  push @{$orTbl{$or}}, $id;
  push @{$clTbl{$cl}}, $id;
  push @{$phTbl{$ph}}, $id;
}

if ($debug)
{
  print "\nTaxonomy BEFORE cleanup\n";
  printLineage();
}

my $summaryStatsFile = "summary_stats.txt";
open my $SRYOUT, ">$summaryStatsFile" or die "Cannot open $summaryStatsFile for writing: $OS_ERROR";
printLineageToFile($SRYOUT, "\n\n====== Taxonomy BEFORE cleanup ======\n");

## outgroup seq's lineage
my %ogSpp;
my %ogSpTbl;
for my $id ( keys %ogLineageTbl )
{
  my $lineage = $ogLineageTbl{$id};
  my @f = split ";", $lineage;
  my $sp = pop @f;
  $sp .= "_OG";
  $ogSpp{$id} = $sp;
  push @{$ogSpTbl{$sp}}, $id;
}


##
## Basic species summary stats
##
print "--- Generating basic species summary stats\n";
my %sppFreq; ## table of number of sequences per species
map { $sppFreq{$_}++ } values %spp;

my %sppFreq2; ## frequency table of species sequence frequencies
map { $sppFreq2{$_}++ } values %sppFreq;

## number of _sp species
my $nSpSpp = 0;
my %genus;
for (keys %sppFreq)
{
  my ($g, $s) = split "_";
  $nSpSpp++ if defined $s && $s eq "sp";
  push @{$genus{$g}}, $_;
}

## Number of genera with only one species and the species being _sp
my $nSpGenera = 0;
my @spGenera;
my %sspSpecies; # singleton _sp species
for my $g (keys %genus)
{
  if ( scalar(@{$genus{$g}})==1 )
  {
    my $sp = $genus{$g}->[0];
    my ($g, $s) = split "_", $sp;
    if (defined $s && $s eq "sp")
    {
      $nSpGenera++;
      push @spGenera, $g;
      $sspSpecies{$sp} = 1;
    }
  }
}

if ( $debug )
{
  print "\n\nGenera and their species:\n";
  for my $g ( sort { scalar(@{$genus{$b}}) <=> scalar(@{$genus{$a}}) } keys %genus)
  {
    print $g . "\n";
    for (@{$genus{$g}})
    {
      print "\t$_\n";
    }
  }

  print "\n\nFrequency of the number of sequences per species:\n";
  my @q = sort { $sppFreq2{$b} <=> $sppFreq2{$a} || $a <=> $b } keys %sppFreq2;
  printFormatedTbl(\%sppFreq2, \@q);

  print "\n\nNumber of sequences per species:\n";
  @q = sort { $sppFreq{$b} <=> $sppFreq{$a} } keys %sppFreq;
  printFormatedTbl(\%sppFreq, \@q);
  print "\n\n";
}

print "--- Generating species ann and query files\n";

# NOTE. We are going to keep outgroup sequences for the species taxonomy cleanup
# to identify sequences of the target group that cluster with outgroup
# sequences. These sequences will be removed from the target db as errors.

my $annFile    = "spp_ann.tx";
my $queryFile  = "spp_query.seqIDs";
my $vicutDir   = "spp_vicut_dir";
my $nQuerySeqs = 0;
my $nAnnSeqs   = 0;
my %querySpp; # species => count of seq's of that species in the query file
open QOUT, ">$queryFile" or die "Cannot open $queryFile for writing: $OS_ERROR";
open ANNOUT, ">$annFile" or die "Cannot open $annFile for writing: $OS_ERROR";
for my $id ( keys %spp )
{
  my $t = $spp{$id};
  my ($g, $suffix) = split "_", $t;

  if ( defined $suffix && $suffix eq "sp" && !defined $sspSpecies{$t} ) # do not add _sp species coming from genera where they are the only species = this is why !defined $sspSpecies{$t}
  {
    print QOUT "$id\n";
    $nQuerySeqs++;
    $querySpp{$t}++;
  }
  else
  {
    print ANNOUT "$id\t$t\n"; # all OG seq's end up here as their suffices will not be _sp
    $nAnnSeqs++;
  }
}
# Adding outgroup sequences to the annotation file
for my $id ( keys %ogSpp )
{
  print ANNOUT "$id\t" . $ogSpp{$id} . "\n"; # all OG seq's end up here as their suffices will not be _sp
  $nAnnSeqs++;
}
close ANNOUT;
close QOUT;

my $faFile2               = $grPrefix . "_from_algn_gapFree.fa";
my $ginsiAlgnFile         = $grPrefix . "_ginsi_algn.fa";
my $rrPrunedGinsiTreeFile = $grPrefix . "_ginsi_rr.tree";

if ( ! -e $ginsiAlgnFile && ! -e $rrPrunedGinsiTreeFile )
{
  print "--- Redoing alignment using ginsi\n";
  ## first remove gaps
  $cmd = "rmGaps -i $trimmedAlgnFile -o $faFile2";
  print "\tcmd=$cmd\n" if $dryRun || $debug; # || $debug;
  system($cmd) == 0 or die "system($cmd) failed:$?\n" if !$dryRun;

  $cmd = "rm -f $ginsiAlgnFile; ginsi --inputorder $faFile2 > $ginsiAlgnFile";
  print "\tcmd=$cmd\n" if $dryRun || $debug;
  system($cmd) == 0 or die "system($cmd) failed:$?\n" if !$dryRun;

  print "--- Producing tree for the ginsi algn\n";
  my $ginsiTreeFile = $grPrefix . "_ginsi.tree";
  $cmd = "rm -f $ginsiTreeFile; FastTree -nt $trimmedAlgnFile > $ginsiTreeFile";
  print "\tcmd=$cmd\n" if $dryRun || $debug;
  system($cmd) == 0 or die "system($cmd) failed:$?\n" if !$dryRun;# && !$skipFastTree;

  # rerooting it
  print "--- Rerooting the ginsi tree\n";
  $cmd = "rm -f $rrPrunedGinsiTreeFile; nw_reroot $ginsiTreeFile @ogSeqIDs | nw_order -  > $rrPrunedGinsiTreeFile";
  print "\tcmd=$cmd\n" if $dryRun || $debug;
  system($cmd) == 0 or die "system($cmd) failed:$?\n" if !$dryRun;
}

$trimmedAlgnFile = $ginsiAlgnFile;
$treeFile        = $rrPrunedGinsiTreeFile;

if ( $debugSpp )
{
  print "\n\n\tNumber of annotation seq's: $nAnnSeqs\n";
  print     "\tNumber of query seq's:      $nQuerySeqs\n";
  print     "\tSum:                        " . ($nAnnSeqs + $nQuerySeqs) . "\n";
  print     "\tNumber of leaves: " . @treeLeaves . "\n\n";

  print     "Query species:\n";
  my @q = sort { $querySpp{$b} <=> $querySpp{$a} } keys %querySpp;
  printFormatedTbl(\%querySpp, \@q);
  print "\n\n";

  print "--- Generating condensed species tree before the first run of vicut\n";

  my %txTbl = %spp;
  # Adding to spp OG seq's
  for my $id ( keys %ogSpp )
  {
    $txTbl{$id} = "OG";
  }

  my $txTblFile = $grPrefix . "_before_1st_vicut.tx";
  writeTbl(\%txTbl, $txTblFile);

  my $condSppTree1File = $grPrefix . "_cond_spp_before_1st_vicut.tree";

  #get_tree_spp_purity($treeFile, $txTblFile, $condSppTree1File);
  #build_cond_spp_tree($treeFile, $txTblFile, $condSppTree1File);

  print "\n\n\tBefore the 1st vicut condensed species tree written to $condSppTree1File\n\n";

  if ( !$doNotPopPDFs && $OSNAME eq "darwin")
  {
    my $pdfFile = abs_path( $grPrefix . "_cond_spp_before_1st_vicut_tree.pdf" );
    my $title = $grPrefix . " - cond_spp_before_1st_vicut";
    plot_tree_bw($condSppTree1File, $pdfFile, $title);

    $cmd = "open $pdfFile";
    print "\tcmd=$cmd\n" if $dryRun || $debug;
    system($cmd) == 0 or die "system($cmd) failed with exit code: $?" if !$dryRun;
  }
}

print "--- Running vicut\n";
if ($nQuerySeqs)
{
  $cmd = "vicut $quietStr -t $treeFile -a $annFile -q $queryFile -o $vicutDir";
}
else
{
  $cmd = "vicut $quietStr -t $treeFile -a $annFile -o $vicutDir";
}
print "\tcmd=$cmd\n" if $dryRun || $debug;
system($cmd) == 0 or die "system($cmd) failed with exit code: $?" if !$dryRun;

## update_spp_tx.pl takes vicut clusters and updates taxonomy using majority
## vote.  If a species is present in more than 1 cluster, the largest cluster is
## left alone and the taxonomies of sequences from the clusters of size smaller
## than the largest one are changed to <genus>_sp
print "--- Running update_spp_tx.pl\n";
$cmd = "update_spp_tx.pl $quietStr $debugStr $useLongSppNamesStr -a $txFile -d $vicutDir";
print "\tcmd=$cmd\n" if $dryRun || $debug;
system($cmd) == 0 or die "system($cmd) failed with exit code: $?" if !$dryRun;

## Rerunning vicut with updated taxons giving a chance sequences whose taxonomy
## changed to <genus>_sp to have their taxonomy updated to a proper species
## taxonomy, as now they will be put in the new query file.

my $updatedTxFile = "$vicutDir/updated.tx";
my %newTx = readTbl($updatedTxFile);

my %idCl;    # seqID => cltrID
my %cltrTbl; # cltrID => ref to array of IDs in the given cluster
my $cltrFile = "$vicutDir/minNodeCut.cltrs";
open IN, "$cltrFile" or die "Cannot open $cltrFile for reading: $OS_ERROR";
my $header = <IN>;
foreach (<IN>)
{
  chomp;
  my ($id, $cl, $tx) = split /\s+/,$_;
  $idCl{$id} = $cl;
  push @{$cltrTbl{$cl}}, $id;
}
close IN;

my %spFreqTbl;
for my $id ( keys %newTx )
{
  my $sp = $newTx{$id};
  my $cl = $idCl{$id};
  $spFreqTbl{$sp}{$cl}++;
}

my %sspSeqID; # seqID => 1 if seqID is in the largest cluster of a singleton species;
for my $sp (keys %spFreqTbl)
{
  if (defined $sspSpecies{$sp})
  {
    my @cls = sort { $spFreqTbl{$sp}{$b} <=> $spFreqTbl{$sp}{$a} } keys %{$spFreqTbl{$sp}};
    if ( @cls > 1 && $spFreqTbl{$sp}{$cls[0]} > $spFreqTbl{$sp}{$cls[1]} )
    {
      print "\n\nProcessing $sp\tnCltrs: " . @cls . "\n" if $debug;
      print "Cluster sizes: " if $debug;
      map { print $spFreqTbl{$sp}{$_} . ", "} @cls  if $debug;

      my @f = split "_", $sp;
      my $g = shift @f;
      #my $s = shift @f;
      #print "Genus: $g\n";
      my $clmax = shift @cls;
      for ( @{$cltrTbl{$clmax}} )
      {
	$sspSeqID{$_} = 1;
      }
    } # end of if ( @cls > 1
  }
}
print "\n\n" if $debug;

$vicutDir  = "spp_vicut_dir2";

my $queryFile2 = "spp_query2.seqIDs";
my $annFile2   = "spp_ann2.tx";
my @query2;
my @ann2;

open QOUT, ">$queryFile2" or die "Cannot open $queryFile2 for writing: $OS_ERROR";
open ANNOUT, ">$annFile2" or die "Cannot open $annFile2 for writing: $OS_ERROR";
for my $id ( keys %newTx )
{
  my $t = $newTx{$id};
  my @f = split "_", $t;
  my $g = shift @f;
  my $suffix = shift @f;
  my $suffix2 = shift @f;

  if ( defined $suffix && $suffix eq "sp" )
  {
    if ( !exists $sspSeqID{$id} && !defined $suffix2 ) ## ??? I am not sure about the second condition ??? at this point we should not have _sp_index type specie names
    {
      push @query2, $id;
      print QOUT "$id\n";
      #print "Query2: $id\t$t" if $debug;
    }
    else
    {
      push @ann2, $id;
      print ANNOUT "$id\t$t\n";
      print "Ann2: $id\t$t - with suffix2 def\n";# if $debug;
    }
  }
  else
  {
    push @ann2, $id;
    print ANNOUT "$id\t$t\n";
  }
}
close QOUT;
close ANNOUT;

## If _sp species are present, run vicut again.
if (@query2)
{
  if ( $debugSpp )
  {
    print "\n\n\tNumber of annotation seq's: " . @ann2. "\n";
    print     "\tNumber of query seq's:      " . @query2 . "\n";
    print     "\tSum:                        " . (@ann2 + @query2) . "\n";
    print     "\tNumber of leaves: " . @treeLeaves . "\n\n";

    print "--- Generating condensed species tree before the 2nd run of vicut\n";

    my %txTbl = %newTx;
    # Adding/changing values of OG seq's
    for my $id ( keys %ogSpp )
    {
      $txTbl{$id} = "OG";
    }

    my $txTblFile = $grPrefix . "_before_2nd_vicut.tx";
    writeTbl(\%txTbl, $txTblFile);

    my $condSppTreeFile = $grPrefix . "_cond_spp_before_2nd_vicut.tree";

    build_cond_spp_tree($treeFile, $txTblFile, $condSppTreeFile);

    print "\n\n\tBefore the 2nd vicut condensed species tree written to $condSppTreeFile\n\n";

    if ( !$doNotPopPDFs && $OSNAME eq "darwin")
    {
      my $pdfFile = abs_path( $grPrefix . "_cond_spp_before_2nd_vicut_tree.pdf" );
      my $title = $grPrefix . " - cond_spp_before_2nd_vicut";
      plot_tree_bw($condSppTreeFile, $pdfFile, $title);

      $cmd = "open $pdfFile";
      print "\tcmd=$cmd\n" if $dryRun || $debug;
      system($cmd) == 0 or die "system($cmd) failed with exit code: $?" if !$dryRun;
    }
  } ## end of if ( debugSpp )

  print "--- Running vicut again\n";
  $cmd = "vicut $quietStr -t $treeFile -a $annFile2 -q $queryFile2 -o $vicutDir";
  ##$cmd = "vicut $quietStr -t $treeFile -a $annFile -o $vicutDir";
  print "\tcmd=$cmd\n" if $dryRun || $debug;
  system($cmd) == 0 or die "system($cmd) failed with exit code: $?" if !$dryRun;

  print "--- Running update_spp_tx.pl\n";
  $cmd = "update_spp_tx.pl $quietStr $debugStr $useLongSppNamesStr -a $updatedTxFile -d $vicutDir";
  print "\tcmd=$cmd\n" if $dryRun || $debug;
  system($cmd) == 0 or die "system($cmd) failed with exit code: $?" if !$dryRun;

  $updatedTxFile = "$vicutDir/updated.tx";
  %newTx = readTbl($updatedTxFile);
}

print "--- Updating lineageTbl after second vicut and detecting seq's that had their taxonomy changed to OG\n";
my @extraOG; # array of seqIDs that had their taxonomy changed to OG - they will be removed
for my $id (keys %lineageTbl)
{
  next if exists $ogInd{$id};

  if ( exists $newTx{$id} )
  {
    my $newSp = $newTx{$id};

    if ( $newSp =~ /OG$/ )
    {
      print "\n\tWARNING: non-OG seq $id was changed to OG species => $newSp; Scheduling removal of the sequence.\n";
      print "\tlineageTbl{$id}: " . $lineageTbl{$id} . "\n\n";
      push @extraOG, $id;
      delete $lineageTbl{$id};
      delete $newTx{$id};
      next;
    }

    my $lineage = $lineageTbl{$id};
    my @f = split ";", $lineage;
    my $sp = pop @f;

    if ($newSp ne $sp)
    {
      my ($g, $s) = split "_", $newSp;
      if ( exists $geLineage{$g} )
      {
	$lineageTbl{$id} = $geLineage{$g} . ";$newSp";
      }
      else
      {
	if (exists $spParent{$newSp})
	{
	  $g = $spParent{$newSp};
	  $lineageTbl{$id} = $geLineage{$g} . ";$newSp";
	}
	else
	{
	  warn "\n\n\tERROR: $g not found in geLineage";
	  print "\tand spParent{$newSp} not found\n";
	  print "\tnewSp: $newSp\n";
	  print "\tlineageTbl{$id}: " . $lineageTbl{$id} . "\n";
	  print "\n\n";
	  exit 1;
	}
      }
    }
  } # end of if ( exists $newTx{$id} )
}

print "--- Checking parent consistency of the lineage table\n";
if ( check_parent_consistency(\%lineageTbl) )
{
  warn "";
  print "\n\n";
  exit 1;
}

if ( @extraOG>0 )
{
  print "--- WARNING: detected seq's that had their taxonomy changed to OG - Removing them now\n";

  delete @lineageTbl{@extraOG};
  delete @newTx{@extraOG};

  # removing elements of extraOG from the updated.tx file
  $updatedTxFile = "$vicutDir/updated.tx";
  print "--- Removing elements of extraOG from $updatedTxFile\n";
  my $origNewTxFileNoTGTs = "$vicutDir/updated_orig.tx";
  my $extraOGfile = "$vicutDir/extraOG.seqIDs";
  writeArray(\@extraOG, $extraOGfile);

  $cmd = "mv $updatedTxFile $origNewTxFileNoTGTs";
  print "\tcmd=$cmd\n" if $dryRun || $debug;
  system($cmd) == 0 or die "system($cmd) failed with exit code: $?" if !$dryRun;

  $cmd = "select_tx.pl $quietStr -e $extraOGfile -i $origNewTxFileNoTGTs -o $updatedTxFile";
  print "\tcmd=$cmd\n" if $dryRun || $debug;
  system($cmd) == 0 or die "system($cmd) failed with exit code: $?" if !$dryRun;

  # pruning alignment
  print "--- Pruning extraOG seq's from $trimmedAlgnFile\n";
  my $prunedAlgnFile = $grPrefix . "_algn_trimmed_pruned.fa";
  $cmd = "select_seqs.pl $quietStr -e $extraOGfile -i $trimmedAlgnFile -o $prunedAlgnFile";
  print "\tcmd=$cmd\n" if $dryRun || $debug;
  system($cmd) == 0 or die "system($cmd) failed with exit code: $?" if !$dryRun;

  $trimmedAlgnFile = $prunedAlgnFile;

  # regenerating a phylo tree
  print "--- Pruning extraOG seq's from $treeFile\n";
  my $prunedTreeFile = $grPrefix . "_pruned1.tree";
  $cmd = "rm -f $prunedTreeFile; FastTree -nt $trimmedAlgnFile > $prunedTreeFile";
  print "\tcmd=$cmd\n" if $dryRun || $debug;
  system($cmd) == 0 or die "system($cmd) failed:$?\n" if !$dryRun;# && !$skipFastTree;

  # rerooting it
  print "--- Rerooting the tree using outgroup sequences\n";
  my $rrPrunedTreeFile = $grPrefix . "_pruned1_rr.tree";
  $cmd = "rm -f $rrPrunedTreeFile; nw_reroot $prunedTreeFile @ogSeqIDs | nw_order -  > $rrPrunedTreeFile";
  print "\tcmd=$cmd\n" if $dryRun || $debug;
  system($cmd) == 0 or die "system($cmd) failed:$?\n" if !$dryRun;

  $treeFile = $rrPrunedTreeFile;

  ## Every time the phylo-tree is rebuild the phylogeny changes and the resulting
  ## vicut clustering and so vicut has to be rerun now using the same type of
  ## query and annotation data as before.

  $vicutDir  = "spp_vicut_dir2b";

  my $queryFile2b = "spp_query2b.seqIDs";
  my $annFile2b   = "spp_ann2b.tx";
  my @query2b;
  my @ann2b;

<<<<<<< HEAD
  open QOUT, ">$queryFile2b" or die "Cannot open $queryFile2b for writing: $OS_ERROR";
  open AOUT, ">$annFile2b" or die "Cannot open $annFile2b for writing: $OS_ERROR";
=======
  open QOUT, ">$queryFile2" or die "Cannot open $queryFile2 for writing: $OS_ERROR";
  open AOUT, ">$annFile2" or die "Cannot open $annFile2 for writing: $OS_ERROR";
>>>>>>> d335d21f
  for my $id ( keys %newTx )
  {
    my $t = $newTx{$id};
    my @f = split "_", $t;
    my $g = shift @f;
    my $suffix = shift @f;
    my $suffix2 = shift @f;

    if ( defined $suffix && $suffix eq "sp" )
    {
      if ( !exists $sspSeqID{$id} && !defined $suffix2 ) ## ??? I am not sure about the second condition ??? at this point we should not have _sp_index type specie names
      {
	push @query2b, $id;
	print QOUT "$id\n";
	#print "Query2: $id\t$t" if $debug;
      }
      else
      {
	push @ann2b, $id;
	print AOUT "$id\t$t\n";
<<<<<<< HEAD
	print "Ann2b: $id\t$t - with suffix2 def\n";# if $debug;
=======
	print "Ann2: $id\t$t - with suffix2 def\n";# if $debug;
>>>>>>> d335d21f
      }
    }
    else
    {
      push @ann2b, $id;
      print AOUT "$id\t$t\n";
    }
  }
  close QOUT;
  close AOUT;

  $vicutDir  = "spp_vicut_dir2b";

  print "--- Running vicut on species data the 2b time\n";
  if (@query2b)
  {
    $cmd = "vicut $quietStr -t $treeFile -a $annFile2b -q $queryFile2b -o $vicutDir";
  }
  else
  {
    $cmd = "vicut $quietStr -t $treeFile -a $annFile2b -o $vicutDir";
  }

  print "\tcmd=$cmd\n" if $dryRun || $debug;
  system($cmd) == 0 or die "system($cmd) failed with exit code: $?" if !$dryRun;

  print "--- Running update_spp_tx.pl\n";
  $cmd = "update_spp_tx.pl $quietStr $debugStr $useLongSppNamesStr -a $updatedTxFile -d $vicutDir";
  print "\tcmd=$cmd\n" if $dryRun || $debug;
  system($cmd) == 0 or die "system($cmd) failed with exit code: $?" if !$dryRun;

  $updatedTxFile = "$vicutDir/updated.tx";
  %newTx = readTbl($updatedTxFile);
}

my $sppLineageFile = $grPrefix . "_spp.lineage";
open OUT, ">$sppLineageFile" or die "Cannot open $sppLineageFile for writing: $OS_ERROR";
my $wCount = 1;
for my $id (keys %newTx)
{
  if ( exists $lineageTbl{$id} )
  {
    print OUT "$id\t" . $lineageTbl{$id} . "\n";
  }
  elsif ( exists $ogLineageTbl{$id} )
  {
    print OUT "$id\t" . $ogLineageTbl{$id} . "\n";
  }
  else
  {
    warn "$wCount: WARNING: $id does not exist in lineageTbl and ogLineageTbl";
    $wCount++;
  }
}
close OUT;

## Removing outgroup sequences from the updated.tx file and the phylogenetic
## tree.

## Deleting outgroup sequences from %newTx !!!!

my %newTxWithOG = %newTx;

delete @newTx{@ogSeqIDs};
delete @lineageTbl{@ogSeqIDs};

my %newTxNoTGTs = %newTx; ## readTbl($updatedTxFile);

# removing OG seq's from the updated.tx file
#$updatedTxFile = "$vicutDir/updated.tx";
print "--- Removing OG seq's from $updatedTxFile\n";
my $origNewTxFileNoTGTs = "$vicutDir/updated_orig2.tx";
my $ogFile = "$vicutDir/og.seqIDs";
writeArray(\@ogSeqIDs, $ogFile);

$cmd = "mv $updatedTxFile $origNewTxFileNoTGTs";
print "\tcmd=$cmd\n" if $dryRun || $debug;
system($cmd) == 0 or die "system($cmd) failed with exit code: $?" if !$dryRun;

$cmd = "select_tx.pl $quietStr -e $ogFile -i $origNewTxFileNoTGTs -o $updatedTxFile";
print "\tcmd=$cmd\n" if $dryRun || $debug;
system($cmd) == 0 or die "system($cmd) failed with exit code: $?" if !$dryRun;

# pruning tree from OG seq's
print "--- Pruning OG seq's from the tree\n";
my $prunedTreeFile = $grPrefix . "_no_OG_seqs.tree";
$cmd = "rm -f $prunedTreeFile; nw_prune $treeFile @ogSeqIDs > $prunedTreeFile";
print "\tcmd=$cmd\n" if $dryRun || $debug;
system($cmd) == 0 or die "system($cmd) failed with exit code: $?" if !$dryRun;

$treeFile = $prunedTreeFile;

## NOTE that we do not remove OG seq's from the alignment file in case we need to
## prune it again and then rebuild and reroot a tree (and then remove OG seq's
## from it).

## Testing consistency between the phylo tree and sequences after taxonomy
## cleanup. In particular, the set of leave seqIDs has to be equal to the set of
## seqIDs of the new taxonomy.

## extracting leave IDs
$cmd = "rm -f $treeLeavesFile; nw_labels -I $treeFile > $treeLeavesFile";
print "\tcmd=$cmd\n" if $dryRun || $debug;
system($cmd) == 0 or die "system($cmd) failed with exit code: $?" if !$dryRun;

%newTx = readTbl($updatedTxFile);

## looking at the difference between leaf IDs and newTx keys
@treeLeaves = readArray($treeLeavesFile);
my @survivedIDs = keys %newTx;
my @lostLeaves = diff(\@treeLeaves, \@survivedIDs);

if (@lostLeaves>0)
{
  warn "\n\n\tERROR: inconsistency between the taxon table and the tree";
  print "Leaves of the tree are in $treeLeavesFile\n";
  print "Taxon table in $updatedTxFile\n";
  print "Here are seq IDs in the tree but not in the taxon table\n";
  printArray(\@lostLeaves, "lostLeaves");
  exit 1;

  ## prunning tree from lost IDs
  # $prunedTreeFile = $grPrefix . "_no_OG_seqs_pruned.tree";
  # print "\n\tSpecies cleanup eliminated " . @lostLeaves . " sequences\n";
  # print "--- Pruning lost seqIDs from the current phylo tree\n";
  # $cmd = "rm -f $prunedTreeFile; nw_prune $treeFile @lostLeaves > $prunedTreeFile";
  # print "\tcmd=$cmd\n" if $dryRun || $debug;
  # system($cmd) == 0 or die "system($cmd) failed with exit code: $?" if !$dryRun;

  # $treeFile = $prunedTreeFile;
}

print "--- Checking for the existence of _sp species singletons clusters\n";
%idCl = ();
my %clSize;
my %clSeqs;
$cltrFile = "$vicutDir/minNodeCut.cltrs";
open IN, "$cltrFile" or die "Cannot open $cltrFile for reading: $OS_ERROR";
$header = <IN>;
foreach (<IN>)
{
  chomp;
  my ($id, $cl, $tx) = split /\s+/,$_;
  if (exists $newTx{$id})
  {
    $idCl{$id} = $cl;
    $clSize{$cl}++;
    push @{$clSeqs{$cl}}, $id;
  }
}
close IN;


%spFreqTbl = ();
for my $id ( keys %newTx )
{
  my $sp = $newTx{$id};
  my $cl = $idCl{$id};
  $spFreqTbl{$sp}{$cl}++;
}

my @spSingletons;
for my $sp (keys %spFreqTbl)
{
  my @f = split "_", $sp;
  my $g = shift @f;
  my $s = shift @f;

  if ( defined $s && $s eq "sp" )
  {
    my @cls = keys %{$spFreqTbl{$sp}};
    for my $cl (@cls)
    {
      if ($clSize{$cl}==1)
      {
	push @spSingletons, @{$clSeqs{$cl}};
      }
    }
  }
}

if ( @spSingletons )
{
  print "--- Found " . @spSingletons . " _sp species singletons clusters - Removing them now\n";

  delete @newTx{@spSingletons};
  delete @lineageTbl{@spSingletons};

  # removing elements of extraOG from the updated.tx file
  my $updatedTxFile = "$vicutDir/updated.tx";
  print "--- Removing elements of spSingletons from $updatedTxFile\n";
  my $origNewTxFileNoTGTs = "$vicutDir/updated_orig2.tx";
  my $spSingletonsFile = "$vicutDir/spSingletons.seqIDs";
  writeArray(\@spSingletons, $spSingletonsFile);

  $cmd = "mv $updatedTxFile $origNewTxFileNoTGTs";
  print "\tcmd=$cmd\n" if $dryRun || $debug;
  system($cmd) == 0 or die "system($cmd) failed with exit code: $?" if !$dryRun;

  $cmd = "select_tx.pl $quietStr -e $spSingletonsFile -i $origNewTxFileNoTGTs -o $updatedTxFile";
  print "\tcmd=$cmd\n" if $dryRun || $debug;
  system($cmd) == 0 or die "system($cmd) failed with exit code: $?" if !$dryRun;

  # Pruning alignment

  # Making sure OG seq(s) are still in the alignment
  my @algnSeqIDs = get_seqIDs_from_fa($trimmedAlgnFile);
  my @c = comm( \@algnSeqIDs, \@ogSeqIDs );
  if ( @c==0 )
  {
    warn "\n\n\tERROR: trimmed alignment does not have any OG seq's";

    print "\nogSeqIDs: @ogSeqIDs\n";

    my $trAlgnSeqIDsFile = $grPrefix . "_trAlgn.seqIDs";
    writeArray(\@algnSeqIDs, $trAlgnSeqIDsFile);

    print "Trimmed algn seq IDs: $trAlgnSeqIDsFile\n";
    print "\n\n";

    exit 1;
  }

  ## removing OG seq ids
  @spSingletons = diff( \@spSingletons, \@ogSeqIDs );
  writeArray(\@spSingletons, $spSingletonsFile);

  print "--- Pruning spSingletons seq's from the alignment\n";
  my $prunedAlgnFile = $grPrefix . "_algn_trimmed_pruned2.fa";
  $cmd = "select_seqs.pl $quietStr -e $spSingletonsFile -i $trimmedAlgnFile -o $prunedAlgnFile";
  print "\tcmd=$cmd\n" if $dryRun || $debug;
  system($cmd) == 0 or die "system($cmd) failed with exit code: $?" if !$dryRun;

  $trimmedAlgnFile = $prunedAlgnFile;

  # Rebuilding tree
  print "--- Rebuilding phylo tree (1)\n";
  my $prunedTreeFile = $grPrefix . "_pruned2.tree";
  $cmd = "rm -f $prunedTreeFile; FastTree -nt $trimmedAlgnFile > $prunedTreeFile";
  print "\tcmd=$cmd\n" if $dryRun || $debug;
  system($cmd) == 0 or die "system($cmd) failed:$?\n" if !$dryRun;# && !$skipFastTree;

  ## Rerooting it
  print "--- Rerooting the tree after spp singletons removal\n";
  my $rrPrunedTreeFile = $grPrefix . "_pruned2_rr.tree";
  $cmd = "rm -f $rrPrunedTreeFile; nw_reroot $prunedTreeFile @ogSeqIDs | nw_order -  > $rrPrunedTreeFile";
  print "\tcmd=$cmd\n" if $dryRun || $debug;
  system($cmd) == 0 or die "system($cmd) failed:$?\n" if !$dryRun;

  ## Removing OG seq's from the tree
  print "--- Pruning OG seq's from the tree after spp singletons removal\n";
  $prunedTreeFile = $grPrefix . "_pruned2_rr_noOGs.tree";
  $cmd = "rm -f $prunedTreeFile; nw_prune $rrPrunedTreeFile @ogSeqIDs > $prunedTreeFile";
  print "\tcmd=$cmd\n" if $dryRun || $debug;
  system($cmd) == 0 or die "system($cmd) failed with exit code: $?" if !$dryRun;

  $treeFile = $prunedTreeFile;

  ##
  ## Running vicut again
  ##

  ## NOTE: I am abandoning the strategy of protecting singleton _sp species (the
  ## only species of a genus that is an _sp species)

  my @query3;
  my @ann3;
  my $queryFile3 = "spp_query3.seqIDs";
  my $annFile3   = "spp_ann3.tx";
  open QOUT, ">$queryFile3" or die "Cannot open $queryFile3 for writing: $OS_ERROR";
  open AOUT, ">$annFile3"   or die "Cannot open $annFile3 for writing: $OS_ERROR";
  for my $id ( keys %newTx )
  {
    my $t = $newTx{$id};
    my @f = split "_", $t;
    my $g = shift @f;
    my $suffix = shift @f;
    my $suffix2 = shift @f;

    if ( defined $suffix && $suffix eq "sp" )
    {
      push @query3, $id;
      print QOUT "$id\n";
    }
    else
    {
      push @ann3, $id;
      print AOUT "$id\t$t\n";
    }
  }
  close QOUT;
  close AOUT;

  ## Testing consistency between the ann and query seq's and the tree The leaf
  ## IDs should be set-theoretically the same as the union of ann and query IDs.

  ## extracting leave IDs
  $cmd = "rm -f $treeLeavesFile; nw_labels -I $treeFile > $treeLeavesFile";
  print "\tcmd=$cmd\n" if $dryRun || $debug;
  system($cmd) == 0 or die "system($cmd) failed with exit code: $?" if !$dryRun;

  @treeLeaves = readArray($treeLeavesFile);

  my @a = (@query3, @ann3);
  if ( !setequal( \@a, \@treeLeaves ) )
  {
    warn "\n\n\tERROR: found inconsistency between the set of leaves of the current tree";
    print "see $treeLeavesFile\n";
    print "and the union of query and annotation IDs in\n";
    print "$queryFile3\n";
    print "and\n";
    print "$annFile3\n\n";
    exit 1;
  }

  if ( $debugSpp )
  {
    print "\n\n\tNumber of annotation seq's: " . @ann3. "\n";
    print     "\tNumber of query seq's:      " . @query3 . "\n";
    print     "\tSum:                        " . (@ann3 + @query3) . "\n";
    print     "\tNumber of leaves: " . @treeLeaves . "\n\n";

    print "--- Generating condensed species tree before the 3rd run of vicut\n";

    my %txTbl = %newTx;
    my $txTblFile = $grPrefix . "_before_3rd_vicut.tx";
    writeTbl(\%txTbl, $txTblFile);

    my $condSppTreeFile = $grPrefix . "_cond_spp_before_3rd_vicut.tree";

    build_cond_spp_tree($treeFile, $txTblFile, $condSppTreeFile);

    print "\n\n\tBefore the 3rd vicut condensed species tree written to $condSppTreeFile\n\n";

    if ( !$doNotPopPDFs && $OSNAME eq "darwin")
    {
      my $pdfFile = abs_path( $grPrefix . "_cond_spp_before_3rd_vicut_tree.pdf" );
      my $title = $grPrefix . " - cond_spp_before_3rd_vicut";
      plot_tree_bw($condSppTreeFile, $pdfFile, $title);

      $cmd = "open $pdfFile";
      print "\tcmd=$cmd\n" if $dryRun || $debug;
      system($cmd) == 0 or die "system($cmd) failed with exit code: $?" if !$dryRun;
    }

  }

  ## If _sp sequences, print to file, and set vicutDir to 2nd run directory
  $vicutDir  = "spp_vicut_dir3";

  print "--- Running vicut on species data the 3rd time\n";
  if (@query3)
  {
    $cmd = "vicut $quietStr -t $treeFile -a $annFile3 -q $queryFile3 -o $vicutDir";
  }
  else
  {
    $cmd = "vicut $quietStr -t $treeFile -a $annFile3 -o $vicutDir";
  }
  print "\tcmd=$cmd\n" if $dryRun || $debug;
  system($cmd) == 0 or die "system($cmd) failed with exit code: $?" if !$dryRun;

  print "--- Running update_spp_tx.pl\n";
  $cmd = "update_spp_tx.pl $quietStr $debugStr $useLongSppNamesStr -a $updatedTxFile -d $vicutDir";
  print "\tcmd=$cmd\n" if $dryRun || $debug;
  system($cmd) == 0 or die "system($cmd) failed with exit code: $?" if !$dryRun;

  $updatedTxFile = "$vicutDir/updated.tx";
  %newTx = readTbl($updatedTxFile);

  print "--- Updating lineageTbl after 3rd run of vicut\n";
  for my $id (keys %lineageTbl)
  {
    if ( exists $newTx{$id} )
    {
      my $lineage = $lineageTbl{$id};
      my @f = split ";", $lineage;
      my $sp = pop @f;
      my $newSp = $newTx{$id};
      if ($newSp ne $sp)
      {
	my ($g, $s) = split "_", $newSp;
	if ( exists $geLineage{$g} )
	{
	  $lineageTbl{$id} = $geLineage{$g} . ";$newSp";
	}
	else
	{
	  if (exists $spParent{$newSp})
	  {
	    $g = $spParent{$newSp};
	    $lineageTbl{$id} = $geLineage{$g} . ";$newSp";
	  }
	  else
	  {
	    warn "\n\n\tERROR: $g not found in geLineage";
	    print "\tand spParent{$newSp} not found\n";
	    print "\tnewSp: $newSp\n";
	    print "\tlineageTbl{$id}: " . $lineageTbl{$id} . "\n";
	    print "\n\n";
	    exit 1;
	  }
	}
      }
    } # end of if ( exists $newTx{$id} )
  }
}

print "--- Testing again consistency between the phylo tree and sequences after taxonomy cleanup\n";

## extracting leave IDs
$cmd = "rm -f $treeLeavesFile; nw_labels -I $treeFile > $treeLeavesFile";
print "\tcmd=$cmd\n" if $dryRun || $debug;
system($cmd) == 0 or die "system($cmd) failed with exit code: $?" if !$dryRun;

## looking at the difference between leaf IDs and newTx keys
@treeLeaves = readArray($treeLeavesFile);
@survivedIDs = keys %newTx;
@lostLeaves = diff(\@treeLeaves, \@survivedIDs);

## prunning tree
if (@lostLeaves>0)
{
  print "\n\tSpecies cleanup eliminated " . @lostLeaves . " sequences\n\n" if $debug;

  my $lostLeavesFile = $grPrefix . "_lost_leaves.txt";
  writeArray(\@lostLeaves, $lostLeavesFile);

  print "--- Pruning lost seqIDs from the current alignment\n";
  my $prunedAlgnFile = $grPrefix . "_algn_trimmed_pruned3.fa";
  $cmd = "select_seqs.pl $quietStr -e $lostLeavesFile -i $trimmedAlgnFile -o $prunedAlgnFile";
  print "\tcmd=$cmd\n" if $dryRun || $debug;
  system($cmd) == 0 or die "system($cmd) failed with exit code: $?" if !$dryRun;

  $trimmedAlgnFile = $prunedAlgnFile;

  print "--- Rebuilding phylo tree (2)\n";
  $prunedTreeFile = $grPrefix . "_pruned3.tree";
  $cmd = "rm -f $prunedTreeFile; FastTree -nt $trimmedAlgnFile > $prunedTreeFile";
  print "\tcmd=$cmd\n" if $dryRun || $debug;
  system($cmd) == 0 or die "system($cmd) failed:$?\n" if !$dryRun;# && !$skipFastTree;

  print "--- Rerooting the tree\n";
  my $rrPrunedTreeFile = $grPrefix . "_pruned3_rr.tree";
  $cmd = "rm -f $rrPrunedTreeFile; nw_reroot $prunedTreeFile @ogSeqIDs | nw_order -  > $rrPrunedTreeFile";
  print "\tcmd=$cmd\n" if $dryRun || $debug;
  system($cmd) == 0 or die "system($cmd) failed:$?\n" if !$dryRun;

  ## removing OG seq's from the tree
  print "--- Pruning OG seq's from the tree after spp singletons removal\n";
  $prunedTreeFile = $grPrefix . "_pruned3_rr_noOGs.tree";
  $cmd = "rm -f $prunedTreeFile; nw_prune $rrPrunedTreeFile @ogSeqIDs > $prunedTreeFile";
  print "\tcmd=$cmd\n" if $dryRun || $debug;
  system($cmd) == 0 or die "system($cmd) failed with exit code: $?" if !$dryRun;

  $treeFile = $prunedTreeFile;

  ##
  ## Tree has changed and so vicut should be run again to update the taxonomy
  ##

  my @query4;
  my @ann4;
  my $queryFile4 = "spp_query4.seqIDs";
  my $annFile4   = "spp_ann3.tx";
  open QOUT, ">$queryFile4" or die "Cannot open $queryFile4 for writing: $OS_ERROR";
  open AOUT, ">$annFile4"   or die "Cannot open $annFile4 for writing: $OS_ERROR";
  for my $id ( keys %newTx )
  {
    my $t = $newTx{$id};
    my @f = split "_", $t;
    my $g = shift @f;
    my $suffix = shift @f;
    my $suffix2 = shift @f;

    if ( defined $suffix && $suffix eq "sp" )
    {
      push @query4, $id;
      print QOUT "$id\n";
    }
    else
    {
      push @ann4, $id;
      print AOUT "$id\t$t\n";
    }
  }
  close QOUT;
  close AOUT;

  $vicutDir  = "spp_vicut_dir4";

  print "--- Running vicut on species data the 4th time\n";
  if (@query4)
  {
    $cmd = "vicut $quietStr -t $treeFile -a $annFile4 -q $queryFile4 -o $vicutDir";
  }
  else
  {
    $cmd = "vicut $quietStr -t $treeFile -a $annFile4 -o $vicutDir";
  }
  print "\tcmd=$cmd\n" if $dryRun || $debug;
  system($cmd) == 0 or die "system($cmd) failed with exit code: $?" if !$dryRun;

  print "--- Running update_spp_tx.pl\n";
  $cmd = "update_spp_tx.pl $quietStr $debugStr $useLongSppNamesStr -a $updatedTxFile -d $vicutDir";
  print "\tcmd=$cmd\n" if $dryRun || $debug;
  system($cmd) == 0 or die "system($cmd) failed with exit code: $?" if !$dryRun;

  $updatedTxFile = "$vicutDir/updated.tx";
  %newTx = readTbl($updatedTxFile);

  print "--- Updating lineageTbl after 4th run of vicut\n";
  for my $id (keys %lineageTbl)
  {
    if ( exists $newTx{$id} )
    {
      my $lineage = $lineageTbl{$id};
      my @f = split ";", $lineage;
      my $sp = pop @f;
      my $newSp = $newTx{$id};
      if ($newSp ne $sp)
      {
	my ($g, $s) = split "_", $newSp;
	if ( exists $geLineage{$g} )
	{
	  $lineageTbl{$id} = $geLineage{$g} . ";$newSp";
	}
	else
	{
	  if (exists $spParent{$newSp})
	  {
	    $g = $spParent{$newSp};
	    $lineageTbl{$id} = $geLineage{$g} . ";$newSp";
	  }
	  else
	  {
	    warn "\n\n\tERROR: $g not found in geLineage";
	    print "\tand spParent{$newSp} not found\n";
	    print "\tnewSp: $newSp\n";
	    print "\tlineageTbl{$id}: " . $lineageTbl{$id} . "\n";
	    print "\n\n";
	    exit 1;
	  }
	}
      }
    } # end of if ( exists $newTx{$id} )
  }
}

print "--- Checking parent consistency of the lineage table\n";
if ( check_parent_consistency(\%lineageTbl) )
{
  warn "";
  print "\n\n";
  exit 1;
}

print "--- Extracting faLineage tbl for the family cleanup stage\n";
my %faLineage;
for my $id ( keys %lineageTbl )
{
  my $lineage = $lineageTbl{$id};
  my @f = split ";", $lineage;
  my $sp = pop @f;
  my $ge = pop @f;
  my $fa = pop @f;
  $faLineage{$fa} = join ";", @f;
}

## Checking the number of species, to make sure its > 1
## if not we end here (after updating lineage table)

my %sppFreqFinal; ## table of number of sequences per species
map { $sppFreqFinal{$_}++ } values %newTx;
my $nSpecies = keys %sppFreqFinal;

if ( $nSpecies == 1 )
{
  print "\n\n\tWARNING:  This group of sequences consists of only one species !!!\n";
  print "\tAbandoning taxonomic cleanup at the higher taxonomic ranks\n\n";

  print "--- Updating lineage file at the species level\n";

  my @ids = keys %newTx;
  my $id = $ids[0];
  my $newSp = $newTx{$id};
  my $newSpNoExt = $newSp;
  $newSpNoExt =~ s/_\d+$//;

  my $lineage = $lineageTbl{$id};
  my @f = split ";", $lineage;
  my $sp = pop @f;
  my $ge = pop @f;
  my @t1 = (@f, $ge, $newSpNoExt);
  my @t2 = (@f, $ge, $ge, $newSp); # making genus also a sub-genus for the sake of consistency with other phyla
  my $lineageNoExt = join ';', @t1;
  my $lineageExt = join ';', @t2;

  my $finalLineageFile = $grPrefix . "_final.lineage";
  open OUT1, ">$finalLineageFile" or die "Cannot open $finalLineageFile for writing: $OS_ERROR";
  my $finalLineageFile2 = $grPrefix . "_final_no_tGTs.lineage";
  open OUT2, ">$finalLineageFile2" or die "Cannot open $finalLineageFile2 for writing: $OS_ERROR";
  for my $id (keys %newTx)
  {
    my $lineage = $lineageTbl{$id};
    print OUT1 "$id\t$lineageExt\n";
    print OUT2 "$id\t$lineageNoExt\n";
  }
  for my $id ( keys %ogLineageTbl )
  {
    my $lineage = $ogLineageTbl{$id};
    print OUT2 "$id\t$lineage\n";
  }
  close OUT2;
  close OUT1;

  print "\n\tUpdated lineage tables written to:\n\t\t$finalLineageFile\n\t\t$finalLineageFile2\n\n";

  exit 1;
}


## Generating species curation diagnostic plots
## condensed species (using nw_condense2 showing the number of sequences in
## each species) with vicut cluster number

print "--- Generating a tree with species names at leaves\n";
my $sppTreeFile = "$grPrefix" . "_preGenotyping_spp.tree";
$cmd = "rm -f $sppTreeFile; nw_rename $treeFile $updatedTxFile | nw_order -c n  - > $sppTreeFile";
print "\tcmd=$cmd\n" if $dryRun || $debug;
system($cmd) == 0 or die "system($cmd) failed with exit code: $?" if !$dryRun;

if (0)
{
  print "--- Generating tree with <species name>_<seqID> labels at leaves\n";
  my $sppSeqIDsFile = "$grPrefix" . "_preGenotyping_spp.seqIDs";
  $cmd = "awk '{print \$1\"\\t\"\$2\"__\"\$1}' $updatedTxFile > $sppSeqIDsFile";
  print "\tcmd=$cmd\n" if $dryRun || $debug;
  system($cmd) == 0 or die "system($cmd) failed with exit code: $?" if !$dryRun;

  my $sppSeqIdTreeFile = "$grPrefix" . "_preGenotyping_sppSeqIDs.tree";
  $cmd = "rm -f $sppSeqIdTreeFile; nw_rename $treeFile $sppSeqIDsFile | nw_order -c n  -  > $sppSeqIdTreeFile";
  print "\tcmd=$cmd\n" if $dryRun || $debug;
  system($cmd) == 0 or die "system($cmd) failed with exit code: $?" if !$dryRun;
}

# print "--- Generating a condensed tree with species clades collapsed to a single node \n";
# my $condSppTreeFile = "$grPrefix" . "_preGenotyping_spp_condensed.tree";
# $cmd = "rm -f $condSppTreeFile; nw_condense2 $sppTreeFile > $condSppTreeFile";
# print "\tcmd=$cmd\n" if $dryRun || $debug;
# system($cmd) == 0 or die "system($cmd) failed with exit code: $?" if !$dryRun;

# print "--- Extracting leaves of the species condensed tree\n";
# my $csppTreeLeavesFile = "$grPrefix" . "_preGenotyping_spp_condensed_tree.leaves";
# my $cmd = "nw_labels -I $condSppTreeFile > $csppTreeLeavesFile";
# print "\tcmd=$cmd\n" if $dryRun || $debug;
# system($cmd) == 0 or die "system($cmd) failed with exit code: $?" if !$dryRun;

# my @csppTreeLeaves = readArray($csppTreeLeavesFile);
# printArray(\@csppTreeLeaves, "\ncsppTreeLeaves\n") if $debug;

$cltrFile = "$vicutDir/minNodeCut.cltrs";
%idCl = ();
%clSize = ();
open IN, "$cltrFile" or die "Cannot open $cltrFile for reading: $OS_ERROR";
$header = <IN>;
foreach (<IN>)
{
  chomp;
  my ($id, $cl, $tx) = split /\s+/,$_;
  if (exists $newTx{$id})
  {
    #$sppCltr{$newTx{$id}} = $cl;
    $idCl{$id} = $cl;
    $clSize{$cl}++;
  }
}
close IN;

my %clIdx; # assigning each cluster of index from 1 to <number of cluster> with
# 1 assigned to the largest one, 2 to second largest etc
my $idx = 1;
for my $cl (sort {$clSize{$b} <=> $clSize{$a}} keys %clSize)
{
  $clIdx{$cl} = $idx;
  $idx++;
}

my %idSppCltr;     # species => sppSizeCltr
my %idSppCltrIdx;  # sppSizeCltr => idx
for my $id (keys %newTx)
{
  my $cl = $idCl{$id};
  $idSppCltr{$id} = $newTx{$id} . "_n" . $clSize{$cl} . "_cl_" . $clIdx{$cl};
  $idSppCltrIdx{$idSppCltr{$id}} = $clIdx{$cl};
}

# print "\nidSppCltrIdx table:\n";
# my @a = sort { $idSppCltrIdx{$a} <=> $idSppCltrIdx{$b} } keys %idSppCltrIdx;
# printFormatedTbl(\%idSppCltrIdx, \@a);
# print "\n\n";

print "--- Creating species_nSize_clID tree\n";
my $spSizeCltrFile = "$grPrefix" . "_preGenotyping.spp_size_cltr";
open OUT, ">$spSizeCltrFile" or die "Cannot open $spSizeCltrFile for writing: $OS_ERROR";
for my $id (keys %idSppCltr)
{
  print OUT "$id\t" . $idSppCltr{$id} . "\n";
}
close OUT;

print "--- Generating a tree with species names sizes and cluster index at leaves\n";
my $sppSizeCltrTreeFile = "$grPrefix" . "_preGenotyping_sppSizeCltr.tree";
$cmd = "rm -f $sppSizeCltrTreeFile; nw_rename $treeFile $spSizeCltrFile | nw_order -c n  - > $sppSizeCltrTreeFile";
print "\tcmd=$cmd\n" if $dryRun || $debug;
system($cmd) == 0 or die "system($cmd) failed with exit code: $?" if !$dryRun;

my $condSppSizeCltrTreeFile = "$grPrefix" . "_preGenotyping_sppSizeCltr_condensed.tree";
$cmd = "rm -f $condSppSizeCltrTreeFile; nw_condense $sppSizeCltrTreeFile > $condSppSizeCltrTreeFile";
print "\tcmd=$cmd\n" if $dryRun || $debug;
system($cmd) == 0 or die "system($cmd) failed with exit code: $?" if !$dryRun;

if ( $showAllTrees && $OSNAME eq "darwin")
{
  my $pdfTreeFile = abs_path( "$grPrefix" . "_preGenotyping_sppSizeCltr_condensed_tree.pdf" );
  my $condSppSizeCltrTreeFileAbsPath = abs_path( $condSppSizeCltrTreeFile );
  # my $idSppCltrIdxFile = abs_path( "$grPrefix" . "_preGenotyping_sppSizeCltr.idx" );
  # writeTbl(\%idSppCltrIdx, $idSppCltrIdxFile);
  plot_tree_bw($condSppSizeCltrTreeFileAbsPath, $pdfTreeFile);

  $cmd = "open $pdfTreeFile";
  print "\tcmd=$cmd\n" if $dryRun || $debug;
  system($cmd) == 0 or die "system($cmd) failed with exit code: $?" if !$dryRun;
}


print "--- Running genotype_spp.pl\n";
## Here species that appear more than twice are being indexed so each species
## forms a monophyletic clade on the reference tree
$cmd = "genotype_spp.pl $debugStr -d $vicutDir";
print "\tcmd=$cmd\n" if $dryRun || $debug;
system($cmd) == 0 or die "system($cmd) failed with exit code: $?" if !$dryRun;

my $updatedTxFile2 = "$vicutDir/updated2.tx";
%newTx = readTbl($updatedTxFile2);

print "--- Updating lineage using new species taxonomy\n";
## updating lineage

my @newTxKeys      = keys %newTx;
my @lineageTblKeys = keys %lineageTbl;

my @d1 = diff(\@newTxKeys, \@lineageTblKeys);
if (@d1)
{
  delete @newTx{@d1};
}

my @d2 = diff(\@lineageTblKeys, \@newTxKeys);
if (@d2)
{
  delete @lineageTbl{@d2};
}

print "--- Updating lineageTbl after genotype_spp.pl\n";
for my $id (keys %lineageTbl)
{
  if ( exists $newTx{$id} )
  {
    my $lineage = $lineageTbl{$id};
    my @f = split ";", $lineage;
    my $sp = pop @f;

    my $newSp = $newTx{$id};
    my ($g, $s) = split "_", $newSp;
    if ($s)
    {
      $spParent{$newSp} = $g;
    }
    elsif (!exists $spParent{$newSp})
    {
      warn "\n\n\tERROR: count not find a genus corresponding to $newSp";
      print "\n\n";
      exit 1;
    }

    if ($newSp ne $sp)
    {
      if ( exists $geLineage{$g} )
      {
	$lineageTbl{$id} = $geLineage{$g} . ";$newSp";
      }
      else
      {
	warn "\n\n\tERROR: $g not found in geLineage";
	print "\tnewSp: $newSp\n";
	print "\tlineageTbl{$id}: " . $lineageTbl{$id} . "\n";
	print "\n\n";
	exit 1;
      }
    }
  } # end of if ( exists $newTx{$id} )
  else
  {
    delete $lineageTbl{$id};
  }
}

print "--- Checking parent consistency of the lineage table\n";
if ( check_parent_consistency(\%lineageTbl) )
{
  warn "";
  print "\n\n";
  exit 1;
}


print "--- Testing consistency between lineageTbl and newTx keys\n";

@newTxKeys      = keys %newTx;
@lineageTblKeys = keys %lineageTbl;

if ( !setequal( \@newTxKeys, \@lineageTblKeys ) )
{
  my @tlComm = comm(\@newTxKeys, \@lineageTblKeys);

  warn "\n\n\tERROR: seq IDs of new taxonomy table and the new lineage table do not match";
  print  "\n\tNumber of elements in the new taxonomy table: " . @newTxKeys . "\n";
  print    "\tNumber of elements in the lineage table: " . @lineageTblKeys . "\n";
  print    "\tNumber of common elements: " . @tlComm . "\n";

  writeArray(\@newTxKeys, "newTxKeys.txt");
  writeArray(\@lineageTblKeys, "lineageTblKeys.txt");

  print "\n\tNew taxon and lineage keys written to newTxKeys.txt and lineageTblKeys.txt, respectively\n\n";

  if (@newTxKeys > @lineageTblKeys)
  {
    my @d = diff(\@newTxKeys, \@lineageTblKeys);
    print "\nElements in new taxonomy that are not in new lineage:\n";
    for (@d)
    {
      print "\t$_\t" . $newTx{$_} . "\n";
    }
    print "\n\n";
  }
  elsif (@lineageTblKeys > @newTxKeys)
  {
    my @d = diff(\@lineageTblKeys, \@newTxKeys);
    print "\nElements in new lineage that are not in the new taxonomy:\n";
    for (@d)
    {
      print "\t$_\t" . $lineageTbl{$_} . "\n";
    }
    print "\n\n";
  }

  exit 1;
}

## Generating some summary tables
undef %sppFreqFinal; ## table of number of sequences per species
map { $sppFreqFinal{$_}++ } values %newTx;

## number of _sp species
my $nSpSppFinal = 0;
my %genusFinal;
for (keys %sppFreqFinal)
{
  my ($g, $s, $s2) = split "_";
  if (!defined $s2 || (defined $s2 && $s2 ne "OG") )
  {
    $nSpSppFinal++ if defined $s && $s eq "sp";
    push @{$genusFinal{$g}}, $_;
  }
}

## Number of genera with only one species and the species being _sp
my $nSpGeneraFinal = 0;
my @spGeneraFinal;
my %sspSpeciesFinal; # singleton _sp species
for my $g (keys %genusFinal)
{
  if ( scalar(@{$genusFinal{$g}})==1 )
  {
    my $sp = $genusFinal{$g}->[0];
    my ($g, $s) = split "_", $sp;
    if (defined $s && $s eq "sp")
    {
      $nSpGeneraFinal++;
      push @spGeneraFinal, $g;
      $sspSpeciesFinal{$sp} = 1;
    }
  }
}

my %sppFreqFinal2; ## frequency table of species sequence frequencies
map { $sppFreqFinal2{$_}++ } values %sppFreqFinal;

# ## Creating a symbolic link for final.tx to point to vicutDir/updated2.tx
# my $finalTxFile = $grPrefix . "_final.tx";
# $ap = abs_path( $updatedTxFile2 );
# $cmd = "rm -f $finalTxFile; ln -s $ap $finalTxFile";
# print "\tcmd=$cmd\n" if $dryRun || $debug;
# system($cmd) == 0 or die "system($cmd) failed with exit code: $?" if !$dryRun;

## comparison between old and new species assignments
print "--- Comparing old and new species assignments\n";
$cmd = "cmp_tx.pl $quietStr -i $txFile -j $updatedTxFile2 -o old_vs_new_spp_cmp";
print "\tcmd=$cmd\n" if $dryRun || $debug;
system($cmd) == 0 or die "system($cmd) failed with exit code: $?" if !$dryRun;


##
## phylogenetic tree with final taxonomy
##

print "--- Generating a tree with final species names at leaves\n";
my $finalSppTreeFile = "$grPrefix" . "_final_spp.tree";
$cmd = "rm -f $finalSppTreeFile; nw_rename $treeFile $updatedTxFile2 | nw_order -c n  - > $finalSppTreeFile";
print "\tcmd=$cmd\n" if $dryRun || $debug;
system($cmd) == 0 or die "system($cmd) failed with exit code: $?" if !$dryRun;


print "--- Generating tree with <final species name>_<seqID> labels at leaves\n";
my $finalSppSeqIDsFile = "$grPrefix" . "_final_spp.seqIDs";
$cmd = "awk '{print \$1\"\\t\"\$2\"__\"\$1}' $updatedTxFile2 > $finalSppSeqIDsFile";
print "\tcmd=$cmd\n" if $dryRun || $debug;
system($cmd) == 0 or die "system($cmd) failed with exit code: $?" if !$dryRun;

my $finalSppSeqIdTreeFile = "$grPrefix" . "_final_sppSeqIDs.tree";
$cmd = "rm -f $finalSppSeqIdTreeFile; nw_rename $treeFile $finalSppSeqIDsFile | nw_order -c n  -  > $finalSppSeqIdTreeFile";
print "\tcmd=$cmd\n" if $dryRun || $debug;
system($cmd) == 0 or die "system($cmd) failed with exit code: $?" if !$dryRun;

print "--- Generating a condensed tree with final species clades collapsed to a single node \n";
my $finalCondSppTreeFile = abs_path( $grPrefix . "_final_spp_condensed.tree" );
$cmd = "rm -f $finalCondSppTreeFile; nw_condense $finalSppTreeFile > $finalCondSppTreeFile";
print "\tcmd=$cmd\n" if $dryRun || $debug;
system($cmd) == 0 or die "system($cmd) failed with exit code: $?" if !$dryRun;

if ( $debugSpp )
{
  print "--- Generating condensed species tree after genotype_spp.pl\n";

  my %txTbl = %newTx;

  my $txTblFile = $grPrefix . "_after_genotype_spp.tx";
  writeTbl(\%txTbl, $txTblFile);

  my $condSppTreeFile = $grPrefix . "_cond_spp_after_genotype_spp.tree";

  get_tree_spp_purity($treeFile, $txTblFile, $condSppTreeFile);
  #build_cond_spp_tree($treeFile, $txTblFile, $condSppTreeFile);

  print "\n\n\tAfter genotype_spp.pl condensed species tree written to $condSppTreeFile\n\n";

  if ( !$doNotPopPDFs && $OSNAME eq "darwin")
  {
    my $pdfFile = abs_path( $grPrefix . "_cond_spp_after_genotype_spp.pdf" );
    my $title = $grPrefix . " - cond_spp_after_genotype_spp";
    plot_tree_bw($condSppTreeFile, $pdfFile, $title);

    $cmd = "open $pdfFile";
    print "\tcmd=$cmd\n" if $dryRun || $debug;
    system($cmd) == 0 or die "system($cmd) failed with exit code: $?" if !$dryRun;
  }

  exit 1;
}

## checking frequencies of species names on the condensed species tree
## $finalCondSppTreeFile

print "--- Extracting leaves from the final condense species tree\n";
my $leavesFile = $grPrefix . "_final_spp_condensed_tree.leaves";
$cmd = "rm -f $leavesFile; nw_labels -I $finalCondSppTreeFile > $leavesFile";
print "\tcmd=$cmd\n" if $dryRun || $debug;
system($cmd) == 0 or die "system($cmd) failed with exit code: $?" if !$dryRun;

my @finalCondSppTreeLeaves = readArray($leavesFile);

my %finalCondSppTreeLeafFreq;
for ( @finalCondSppTreeLeaves )
{
  $finalCondSppTreeLeafFreq{$_}++;
}

## species that appear more than once
my @finalCondSppTreeCountGr1Leaves = grep { $finalCondSppTreeLeafFreq{$_} > 1 } keys %finalCondSppTreeLeafFreq;
## print "finalCondSppTreeCountGr1Leaves: @finalCondSppTreeCountGr1Leaves\n";

@finalCondSppTreeCountGr1Leaves = sort { $finalCondSppTreeLeafFreq{$b} <=> $finalCondSppTreeLeafFreq{$a} } @finalCondSppTreeCountGr1Leaves;

print "\n\nFrequency of species occuring more than once on the final condense species tree\n";
print "\t$finalCondSppTreeFile\n\n";
printFormatedTbl(\%finalCondSppTreeLeafFreq, \@finalCondSppTreeCountGr1Leaves);
print "\n\n";


exit 1;

$section = qq~

##
## Genus-level cleanup
##

~;
print "$section";


#
# Using phyloPart followed by vicut to generate genus taxonomy
#
# Given a condensed tree at some taxonomic rank (say species), a percentile
# threshold and a taxonomic parent table, the script performs a partition of a
# phylogenetic tree with the given percentile distance threshold using phyloPart
# and then does vicut clustering using all except 0 clusters of phyloPart as
# annotation and elements of cluster 0 as query leaves and uses the taxonomic
# parent table to assign taxonomically relevant names to the clusters.

print "--- Running cluster_taxons.pl on condensed species tree\n";

## Synching %spParent with $finalCondSppTreeFile leaves
## right now spParent may have more species as the keys

$cmd = "rm -f $treeLeavesFile; nw_labels -I $finalCondSppTreeFile > $treeLeavesFile";
print "\tcmd=$cmd\n" if $dryRun || $debug;
system($cmd) == 0 or die "system($cmd) failed with exit code: $?" if !$dryRun;

@treeLeaves = readArray($treeLeavesFile);
my @uqTreeLeaves = unique(\@treeLeaves);

my @spParentKeys = keys %spParent;
my @excessSpp = diff(\@spParentKeys, \@uqTreeLeaves);
if (@excessSpp)
{
  if ($debug)
  {
    print "\n\nWARNING: Detected spParent keys that are not tree leaves\n";
    print "Here is the list of deleted keys\n";
    printArray(\@excessSpp);
    print "\n\tDeleting excess species from spParent table\n\n";
  }
  delete @spParent{@excessSpp};
}

@spParentKeys = keys %spParent;

my $spParentFile = $grPrefix . ".spParent";
writeTbl(\%spParent, $spParentFile);

if ( @spParentKeys != @uqTreeLeaves )
{
  warn "\n\n\tERROR: number of spParent species and $finalCondSppTreeFile leaves are not the same";

  print "\n\tspParentKeys: " . @spParentKeys . "\n";
  print "\tUnique tree leaves: " . @uqTreeLeaves . "\n";

  print "\n\tspParent tbl written to $spParentFile\n";

  my @excessLeaves = diff(\@uqTreeLeaves, \@spParentKeys);
  print "\n\tHere is the list of tree leaves (species) that are missing in spParent table\n";
  printArray(\@excessLeaves);

  exit 1;
}

if ($debug)
{
  print "\nspParent table:\n";
  printFormatedTbl(\%spParent);
  print "\n\n";
}

my $sppGenusFile = $grPrefix . "_spp.genusTx";
$cmd = "cluster_taxons.pl $quietStr $igsStr $johannaStr $debugStr $showAllTreesStr -i $finalCondSppTreeFile -p 0.1 -f $spParentFile -t species -o $sppGenusFile";
print "\tcmd=$cmd\n" if $dryRun || $debug;
system($cmd) == 0 or die "system($cmd) failed with exit code: $?" if !$dryRun;

my %sppGenus = readTbl($sppGenusFile);


print "--- Updating geParent, faParent etc tables\n";

my @allGenera = values %sppGenus;
my @newGenera = unique(\@allGenera);
for my $ge (@newGenera)
{
  next if exists $geParent{$ge};

  $section = qq~

##
## === updating geParent ===
##

~;
  print "$section" if $debug;

  # debug
  print "\nProcessing $ge\n" if $debug;

  my $origGe = $ge;

  if ( $ge =~ /_(\d+)$/)
  {
    print "Detected numeric suffix $1 in $ge. Removing it for now\n" if $debug;
    $ge =~ s/_\d+//;
  }

  if ( $ge =~ /_etal$/)
  {
    print "Detected etal genus: $ge. Removing it for now\n" if $debug;
    $ge =~ s/_etal//;
  }

  my @geComponents = split "_", $ge;

  if ( @geComponents == 1 && !exists $geParent{$ge} )
  {
    warn "\n\n\tERROR: $ge not found in geParent";
    print "\n\n";

    print "geParent:\n";
    printFormatedTbl(\%geParent);
    print "\n\n";

    exit 1;
  }
  elsif ( @geComponents == 1 && exists $geParent{$ge} )
  {
    if ( !exists $geParent{$origGe} )
    {
      $geParent{$origGe} = $geParent{$ge};
    }
    print "geParent{$origGe}: $geParent{$origGe}\n" if $debug;
    next;
  }

  my %locFas; # table to keep track of unique parents; if $ge has several
	      # components, some of them will have the same parents and in the
	      # name of $ge parent we don't want the same family repeated several
	      # times.
  my $newFa;  # $ge parent's name
  my $g = shift @geComponents;
  if ( exists $geParent{$g} )
  {
    $newFa = $geParent{$g};
    $locFas{$newFa}++;
  }
  else
  {
    warn "\n\n\tERROR: The first element of $ge, $g, not found in geParent";
    print "\n\n";
    exit 1;
  }

  print "Parents of the components of $ge:\n" if $debug;
  print "\t$newFa\n" if $debug;

  for $g (@geComponents)
  {
    if ( exists $geParent{$g} && !exists $locFas{$geParent{$g}} )
    {
      $newFa .= "_" . $geParent{$g};
      $locFas{$geParent{$g}}++;
      print "\t" . $geParent{$g} . "\n" if $debug;

    }
    elsif ( !exists $geParent{$g} )
    {
      warn "\n\n\tERROR: The element, $g, of $ge not found in geParent";
      print "\n\n";
      exit 1;
    }
  }

  $geParent{$origGe} = $newFa;
  print "geParent{$origGe}: $newFa\n\n" if $debug;

  $section = qq~

##
## === updating faParent ===
##

~;
  print "$section" if $debug;

  print "Processing $newFa\n" if $debug;

  my @faComponents = split "_", $newFa;
  print "\nfaComponents: @faComponents\n\n" if $debug;

  if ( @faComponents == 1 && !exists $faParent{$faComponents[0]} )
  {
    warn "\n\n\tERROR: $faComponents[0] not found in faParent";
    print "\n\n";

    print "faParent:\n";
    printFormatedTbl(\%faParent);
    print "\n\n";

    exit 1;
  }
  elsif ( @faComponents == 1 && exists $faParent{$faComponents[0]} )
  {
    # we are assuming that since $faComponents[0] was found in faParent higher taxon
    # parents are also found in the corresponding parent tables
    print "faParent{$faComponents[0]}: $faParent{$faComponents[0]}\n\n" if $debug;
    next;
  }

  my %locOrs;
  my $newOr;
  my $f = shift @faComponents;
  if ( exists $faParent{$f} )
  {
    $newOr = $faParent{$f};
    $locOrs{$newOr}++;
  }
  else
  {
    warn "\n\n\tERROR: The first element, $f, of $newFa not found in faParent";
    print "\n\n";
    exit 1;
  }

  print "Parents of the components of $newFa:\n\t$newOr\n" if $debug;

  for my $f (@faComponents)
  {
    if ( exists $faParent{$f} && !exists $locOrs{$faParent{$f}} )
    {
      $newOr .= "_" . $faParent{$f};
      $locOrs{$faParent{$f}}++;
      print "\t" . $faParent{$f} . "\n" if $debug;
    }
    elsif ( !exists $faParent{$f} )
    {
      warn "\n\n\tERROR: The element, $f, of $newFa not found in faParent";
      print "\n\n";
      exit 1;
    }
  }

  $faParent{$newFa} = $newOr;
  print "faParent{$newFa} = $newOr\n\n" if $debug;


  $section = qq~

##
## === updating orParent ===
##

~;
  print "$section" if $debug;

  print "\nProcessing $newOr\n" if $debug;

  my @orComponents = split "_", $newOr;
  print "orComponents: @orComponents\n\n" if $debug;

  if ( @orComponents == 1 && !exists $orParent{$orComponents[0]} )
  {
    warn "\n\n\tERROR: $orComponents[0] not found in orParent";
    print "\n\n";

    print "orParent:\n";
    printFormatedTbl(\%orParent);
    print "\n\n";

    exit 1;
  }
  elsif ( @orComponents == 1 && exists $orParent{$orComponents[0]} )
  {
    # we are assuming that since $orComponents[0] was found in orParent higher taxon
    # parents are also found in the corresponding parent tables
    print "orParent{$orComponents[0]}: $orParent{$orComponents[0]}\n\n" if $debug;
    next;
  }

  my %locCls;
  my $newCl;
  my $o = shift @orComponents;
  if ( exists $orParent{$o} )
  {
    $newCl = $orParent{$o};
    $locCls{$newCl}++;
  }
  else
  {
    warn "\n\n\tERROR: The first element, $o, of $newOr not found in orParent";
    print "\n\n";
    exit 1;
  }

  print "Parents of the components of $newOr:\n\t$newCl\n" if $debug;

  for my $o (@orComponents)
  {
    if ( exists $orParent{$o} && !exists $locCls{$orParent{$o}} )
    {
      $newCl .= "_" . $orParent{$o};
      $locCls{$orParent{$o}}++;
      print "\t" . $orParent{$o} . "\n" if $debug;
    }
    elsif ( !exists $orParent{$o} )
    {
      warn "\n\n\tERROR: The element, $o, of $newOr not found in orParent";
      print "\n\n";
      exit 1;
    }
  }

  $orParent{$newOr} = $newCl;
  print "orParent{$newOr} = $newCl\n\n" if $debug;

  $section = qq~

##
## === updating clParent ===
##

~;
  print "$section" if $debug;

  print "\nProcessing $newCl\n" if $debug;

  my @clComponents = split "_", $newCl;
  print "clComponents: @clComponents\n\n" if $debug;

  if ( @clComponents == 1 && !exists $clParent{$clComponents[0]} )
  {
    warn "\n\n\tERRCL: $clComponents[0] not found in clParent";
    print "\n\n";

    print "clParent:\n";
    printFclmatedTbl(\%clParent);
    print "\n\n";

    exit 1;
  }
  elsif ( @clComponents == 1 && exists $clParent{$clComponents[0]} )
  {
    # we are assuming that since $clComponents[0] was found in clParent higher taxon
    # parents are also found in the cclresponding parent tables
    print "clParent{$clComponents[0]}: $clParent{$clComponents[0]}\n\n" if $debug;
    next;
  }

  my %locPha;
  my $newPh;
  my $ph = shift @clComponents;
  if ( exists $clParent{$ph} )
  {
    $newPh = $clParent{$ph};
    $locPha{$newPh}++;
  }
  else
  {
    warn "\n\n\tERROR: The first element, $ph, of $newPh not found in clParent";
    print "\n\n";
    exit 1;
  }

  print "Parents of the components of $newPh:\n\t$newPh\n" if $debug;

  for my $ph (@clComponents)
  {
    if ( exists $clParent{$ph} && !exists $locPha{$clParent{$ph}} )
    {
      $newPh .= "_" . $clParent{$ph};
      $locPha{$clParent{$ph}}++;
      print "\t" . $clParent{$ph} . "\n" if $debug;
    }
    elsif ( !exists $clParent{$ph} )
    {
      warn "\n\n\tERROR: The element, $ph, of $newPh not found in clParent";
      print "\n\n";
      exit 1;
    }
  }

  $clParent{$newCl} = $newPh;
  print "clParent{$newCl} = $newPh\n\n" if $debug;
}

if ($debug)
{
  print "\n\nspParent:\n";
  printFormatedTbl(\%spParent);
  print "\n\n";

  print "\ngeParent:\n";
  printFormatedTbl(\%geParent);
  print "\n\n";

  print "faParent:\n";
  printFormatedTbl(\%faParent);
  print "\n\n";

  print "orParent:\n";
  printFormatedTbl(\%orParent);
  print "\n\n";

  print "clParent:\n";
  printFormatedTbl(\%clParent);
  print "\n\n";
}

print "--- Updating lineage table at the genus level\n";
my $finalGenusTxFile = $grPrefix . "_final_genus.tx";
open OUT, ">$finalGenusTxFile" or die "Cannot open $finalGenusTxFile for writing: $OS_ERROR";
my $gCounter = 1;
for my $id (keys %lineageTbl)
{
  my $lineage = $lineageTbl{$id};
  my @f = split ";", $lineage;
  my $sp = pop @f;

  if ( exists $sppGenus{$sp} )
  {
    my $ge = pop @f;
    my $newGe = $sppGenus{$sp};
    print OUT "$id\t$newGe\n";

    # $lineageTbl{$id} needs updating only when $newGe ne $ge
    if ( $newGe ne $ge )
    {
      my $fa = pop @f;
      my $or = pop @f;
      my $cl = pop @f;
      my $ph = pop @f;

      my $newFa = $geParent{$newGe};
      my $newOr = $faParent{$newFa};
      my $newCl = $orParent{$newOr};
      my $newPh = $clParent{$newCl};

      my @t = ("Bacteria", $newPh, $newCl, $newOr, $newFa, $newGe, $sp);
      my $l = join ";", @t;

      $lineageTbl{$id} = $l;
    }
  }
  else
  {
    warn "\n\n\tERROR: $id with sp: $sp not detected in sppGenus table";
    print "\n\n";
    exit 1;
  }
}
close OUT;

print "--- Checking parent consistency of the lineage table\n";
if ( check_parent_consistency(\%lineageTbl) )
{
  my $tmpLineageFile = $grPrefix . "_tmp.lineage";
  open OUT, ">$tmpLineageFile" or die "Cannot open $tmpLineageFile for writing: $OS_ERROR";
  for my $id (keys %lineageTbl)
  {
    my $lineage = $lineageTbl{$id};
    print OUT "$id\t$lineage\n";
  }
  close OUT;

  warn "\t";
  print "\ttmp lineage written to $tmpLineageFile\n\n";
  exit 1;
}

my %geChildren;
for my $sp (keys %sppGenus)
{
  my $ge = $sppGenus{$sp};
  $geChildren{$ge}{$sp}++;
}

if ($debug)
{
  print "\n\nNumber of phylo-partition-vicut based genera: " . scalar(keys %geChildren) . "\n";
  print "\nSpecies frequencies in phylo-partition-vicut based genera:\n";
  my @a = sort { scalar(keys %{$geChildren{$b}}) <=> scalar(keys %{$geChildren{$a}}) } keys %geChildren;
  printFormatedTableValuedTbl(\%geChildren, \@a);
  print "\n\n"
}

print "--- Generating a tree with final genus names at leaves\n";
my $finalGenusTreeFile = "$grPrefix" . "_final_genus.tree";
$cmd = "rm -f $finalGenusTreeFile; nw_rename $treeFile $finalGenusTxFile | nw_order -c n  - > $finalGenusTreeFile";
print "\tcmd=$cmd\n" if $dryRun || $debug;
system($cmd) == 0 or die "system($cmd) failed with exit code: $?" if !$dryRun;

print "--- Generating a condensed tree with final genera collapsed to a single node \n";
my $finalCondGenusTreeFile = abs_path( "$grPrefix" . "_final_genus_condensed.tree" );
$cmd = "rm -f $finalCondGenusTreeFile; nw_condense $finalGenusTreeFile > $finalCondGenusTreeFile";
print "\tcmd=$cmd\n" if $dryRun || $debug;
system($cmd) == 0 or die "system($cmd) failed with exit code: $?" if !$dryRun;

if ( $showAllTrees &&  $OSNAME eq "darwin")
{
  my $pdfCondGenusTreeFile = abs_path( "$grPrefix" . "_final_genus_condensed_tree.pdf" );
  plot_tree_bw($finalCondGenusTreeFile, $pdfCondGenusTreeFile);

  $cmd = "open $pdfCondGenusTreeFile";
  print "\tcmd=$cmd\n" if $dryRun || $debug;
  system($cmd) == 0 or die "system($cmd) failed with exit code: $?" if !$dryRun;
}

## generating pdf figure of species condensed tree colored by genus

# Assigning to each genus an index
my @genera = values %sppGenus;
@genera = unique(\@genera);
my $generaCount = 1;
my %genusIdx = map{ $_ => $generaCount++ } @genera;

if ($debug)
{
  print "\n\ngenusIdx:\n";
  printFormatedTbl(\%genusIdx);
  print "\n\n";
}

my $genusIdxFile = abs_path( "$grPrefix" . "_genus.idx" );
open OUT, ">$genusIdxFile" or die "Cannot open $genusIdxFile for writing: $OS_ERROR";
for my $sp (keys %sppGenus)
{
  print OUT "$sp\t" . $genusIdx{$sppGenus{$sp}} . "\n";
}
close OUT;

my $pdfCsppWithGenusColorsTreeFile = abs_path( $grPrefix . "_final_spp_condensed_tree_with_genus_colors.pdf" );

my $title = $grPrefix . " - genera";
plot_tree($finalCondSppTreeFile, $genusIdxFile, $pdfCsppWithGenusColorsTreeFile, $title);

if ( !$doNotPopPDFs && $OSNAME eq "darwin")
{
  $cmd = "open $pdfCsppWithGenusColorsTreeFile";
  print "\tcmd=$cmd\n" if $dryRun || $debug;
  system($cmd) == 0 or die "system($cmd) failed with exit code: $?" if !$dryRun;
}


print "--- Splitting phylo-vicut-based genera if their sizes are above taxonSizeThld\n";

my %sppSubGenus;
my %subGeName;       # subGeName{subGeName}{name of the corresponding genus} = count of species
my %genusSubGenusTb; # genusSubGenusTb{genus}{subGenus} = count of species

my $detectedLargeGenus = 0;
my @a = sort { scalar(keys %{$geChildren{$b}}) <=> scalar(keys %{$geChildren{$a}}) } keys %geChildren;
for my $ge (@a)
{
  my @spp = keys %{$geChildren{$ge}};

  if ( @spp > $taxonSizeThld ) # try to split this cluster into smaller pieces
  {
    $detectedLargeGenus = 1;

    if ( $debug )
    {
      print "\n------------------------------------------\n";
      print "Splitting $ge";
      print "\n------------------------------------------\n\n";

      print "Species of $ge:\n\n";
      @spp = sort @spp;
      printArray(\@spp);
      print "\n\n";
    }

    my $geStr = $ge;
    if ( length($geStr) > $maxStrLen )
    {
      warn "\n\n\tWARNING: $ge is too long. Its being truncated to $maxStrLen characters";
      print "\n\n";
      $geStr = substr( $ge, 0, $maxStrLen);
    }

    # prune the final species condensed tree to contain the given genus only
    my $prunedTreeFile = $grPrefix . "_pruned_$geStr.tree";
    my $finalCondSppTreeBasename = basename($finalCondSppTreeFile, @suffixes);
    print "--- Pruning $finalCondSppTreeBasename to the species of $ge\n";
    $cmd = "rm -f $prunedTreeFile; nw_clade $finalCondSppTreeFile @spp > $prunedTreeFile";
    print "\tcmd=$cmd\n" if $dryRun || $debug;
    system($cmd) == 0 or die "system($cmd) failed with exit code: $?" if !$dryRun;

    # testing if the resulting tree has the same number of leaves as @spp array
    my $prunedTreeLeavesFile = $grPrefix . "_pruned_$geStr.leaves";
    $cmd = "rm -f $prunedTreeLeavesFile; nw_labels -I $prunedTreeFile > $prunedTreeLeavesFile";
    print "\tcmd=$cmd\n" if $dryRun || $debug;
    system($cmd) == 0 or die "system($cmd) failed with exit code: $?" if !$dryRun;

    my @cladeLeaves = readArray($prunedTreeLeavesFile);

    my @uqCladeLeaves = unique(\@cladeLeaves);
    my @uqSpp         = unique(\@spp);

    if ( @uqCladeLeaves > @uqSpp )
    {
      my @commSpp = comm(\@uqCladeLeaves, \@uqSpp);

      warn "\n\n\tWARNING: the clade of $ge species is bigger than the genus";
      print "\tNumber of unique leaf names of $prunedTreeLeavesFile: " . @uqCladeLeaves . "\n";
      print "\tNumber of unique species in $ge: " . @uqSpp . "\n";
      print "\tNumber of common species: " . @commSpp . "\n\n";
    }

    # make this a rooted tree
    $cmd = "root_tree.pl -i $prunedTreeFile";
    print "\tcmd=$cmd\n" if $dryRun || $debug;
    system($cmd) == 0 or die "system($cmd) failed with exit code: $?" if !$dryRun;

    # Creating a parent table.
    # Assigning to each species its genus.

    print "\nCreating spParent2 table\n" if $debug;
    $spParentFile = $grPrefix . "_$geStr.spParent";
    my %spParent2;
    for my $sp (@spp)
    {
      #print "\nsp: $sp\n" if $debug;
      my ($g, $s) = split "_", $sp;
      if ( defined $g )
      {
	$spParent2{$sp} = $g;
	#print "g: $g\n" if $debug;
      }
      else
      {
	warn "\n\n\tERROR: Genus undef for $sp";
	print "\n\n";
	exit 1;
      }
    }

    print "Writing spParent2 to $spParentFile\n" if $debug;
    writeTbl(\%spParent2, $spParentFile);

    $sppGenusFile = $grPrefix . "_$geStr" . "_spp.genusTx";
    $cmd = "cluster_taxons.pl $quietStr $igsStr $johannaStr $debugStr $showAllTreesStr -i $prunedTreeFile -p 0.1 -f $spParentFile -t species -o $sppGenusFile";
    print "\tcmd=$cmd\n" if $dryRun || $debug;
    system($cmd) == 0 or die "system($cmd) failed with exit code: $?" if !$dryRun;

    my %sppGenus2 = readTbl($sppGenusFile); # species => sub-genus name; where species is from @spp

    @sppSubGenus{@spp} = @sppGenus2{@spp};

    if ($debug)
    {
      print "\n\n$ge sppGenus2:\n";
      printFormatedTbl(\%sppGenus2);
      print "\n\n";
    }

    my %geChildren2;
    for my $sp (keys %sppGenus2)
    {
      my $subge = $sppGenus2{$sp};
      $geChildren2{$subge}{$sp}++;
      $subGeName{$subge}{$ge}++;
      $genusSubGenusTb{$ge}{$subge}++;
    }

    if ($debug)
    {
      print "\n\nNumber of phylo-partition-vicut based sub-genera of $ge: " . scalar(keys %geChildren2) . "\n";

      print "\nSpecies frequencies in phylo-partition-vicut based sub-genera of $ge:\n";
      my @a = sort { scalar(keys %{$geChildren2{$b}}) <=> scalar(keys %{$geChildren2{$a}}) } keys %geChildren2;
      printFormatedTableValuedTbl(\%geChildren2, \@a);
      print "\n\n"
    }
  }
  else
  {
    my %sppGenus2 = map{$_ => $ge} @spp;

    for my $sp (keys %sppGenus2)
    {
      my $subge = $sppGenus2{$sp};
      $subGeName{$subge}{$ge}++;
      $genusSubGenusTb{$ge}{$subge}++;
    }

    @sppSubGenus{@spp} = @sppGenus2{@spp};
  }
}

if ($debug)
{
  print "\n\ngenus => sub-genus table BEFORE sub-genus renaming:\n\n";
  printTableValuedTbl(\%genusSubGenusTb);
  print "\n\n";
}

# Modifying sub-genus names if they appear in more than one genus.
my %genusSubGenusTb2; # after sub-genus name update version of genusSubGenusTb
for my $subge (keys %subGeName)
{
  my $nGe = keys %{$subGeName{$subge}};
  if ( $nGe > 1 )
  {
    if ($debug)
    {
      print "\nProcessing $subge with nGen: $nGe\n";
      print "Genera in which $subge is found:\n";
      for (keys %{$subGeName{$subge}})
      {
	print "\t$_\n";
      }
      print "\n";
    }

    my $idx = 1;
    for my $ge ( sort { $subGeName{$subge}{$b} <=> $subGeName{$subge}{$a} } keys %{$subGeName{$subge}} )
    {
      my $newName;
      if ( $subge =~ /_\d+$/)
      {
	$newName = $subge . "v$idx";
      }
      else
      {
	$newName = $subge . "_v$idx";
      }

      print "In $ge changed sub-genus name to $newName\n" if $debug;

      my @spp = keys %{$geChildren{$ge}};
      for my $sp (@spp)
      {
	if ( $sppSubGenus{$sp} eq $subge )
	{
	  $sppSubGenus{$sp} = $newName;
	  $genusSubGenusTb2{$ge}{$newName}++;
	}
      }

      $idx++;
    } # end of   for my $ge ( sort { $subGeName{$subge}{$b} <=> $subGeName{$subge}{$a} } keys %{$subGeName{$subge}} )
  } # end of   if ( $nGe > 1 )
} # end of   for my $subge (keys %subGeName)

if ($debug)
{
  print "\n\ngenus => sub-genus table AFTER sub-genus renaming:\n\n";
  printTableValuedTbl(\%genusSubGenusTb2);
  print "\n\n";
}

print "--- Updating lineage table at the sub-genus level\n" if $debug;
for my $id (keys %lineageTbl)
{
  my $lineage = $lineageTbl{$id};
  my @f = split ";", $lineage;
  my $sp = pop @f;

  if ( exists $sppSubGenus{$sp} )
  {
    my @t = (@f, $sppSubGenus{$sp}, $sp);
    $lineageTbl{$id} = join ";", @t;
    #print "$id\t$sppSubGenus{$sp}\n";
  }
  else
  {
    warn "\n\n\tERROR: $sp not detected in sppSubGenus";
    print "\nlineageTbl{$id}: $lineageTbl{$id}\n\n";
    exit 1;
  }
}


print "--- Checking parent consistency of the lineage table\n";
if ( check_parent_consistency(\%lineageTbl) )
{
  warn "";
  print "\n\n";
  exit 1;
}

if ($detectedLargeGenus)
{
  print "\n\nDetected at least one large genus\n" if $debug;

  my %subgeChildren;
  for my $sp (keys %sppSubGenus)
  {
    my $ge = $sppSubGenus{$sp};
    $subgeChildren{$ge}{$sp}++;
  }

  if ($debug)
  {
    print "\n\nAFTER splitting of genera the number of phylo-partition-vicut based sub-genera: " . scalar(keys %subgeChildren) . "\n";
    print "\nSpecies frequencies in the new phylo-partition-vicut based sub-genera:\n";
    my @a = sort { scalar(keys %{$subgeChildren{$b}}) <=> scalar(keys %{$subgeChildren{$a}}) } keys %subgeChildren;
    printFormatedTableValuedTbl(\%subgeChildren, \@a);
    print "\n\n"
  }

  my $finalSubGenusTxFile = $grPrefix . "_final_sub_genus.tx";
  open OUT, ">$finalSubGenusTxFile" or die "Cannot open $finalSubGenusTxFile for writing: $OS_ERROR";
  for my $id (keys %lineageTbl)
  {
    my $lineage = $lineageTbl{$id};
    my @f = split ";", $lineage;
    my $sp = pop @f;
    my $subge = pop @f;
    print OUT "$id\t$subge\n";
  }
  close OUT;

  print "--- Generating a tree with final sub genus names at leaves\n";
  my $finalSubGenusTreeFile = "$grPrefix" . "_final_sub_genus.tree";
  $cmd = "rm -f $finalSubGenusTreeFile; nw_rename $treeFile $finalSubGenusTxFile | nw_order -c n  - > $finalSubGenusTreeFile";
  print "\tcmd=$cmd\n" if $dryRun || $debug;
  system($cmd) == 0 or die "system($cmd) failed with exit code: $?" if !$dryRun;

  print "--- Generating a condensed tree with final genera collapsed to a single node \n";
  my $finalCondSubGenusTreeFile = abs_path( "$grPrefix" . "_final_sub_genus_condensed.tree" );
  $cmd = "rm -f $finalCondSubGenusTreeFile; nw_condense $finalSubGenusTreeFile > $finalCondSubGenusTreeFile";
  print "\tcmd=$cmd\n" if $dryRun || $debug;
  system($cmd) == 0 or die "system($cmd) failed with exit code: $?" if !$dryRun;

  my $pdfCondSubGenusTreeFile = abs_path( "$grPrefix" . "_final_sub_genus_condensed_tree.pdf" );
  plot_tree_bw($finalCondSubGenusTreeFile, $pdfCondSubGenusTreeFile);

  if ( $showAllTrees && $OSNAME eq "darwin")
  {
    $cmd = "open $pdfCondSubGenusTreeFile";
    print "\tcmd=$cmd\n" if $dryRun || $debug;
    system($cmd) == 0 or die "system($cmd) failed with exit code: $?" if !$dryRun;
  }


  ## generating pdf figure of species condensed tree colored by sub-genus

  # Assigning to each sub-genus an index
  my @subgenera = values %sppSubGenus;
  @subgenera = unique(\@subgenera);
  my $subgeneraCount = 1;
  my %subgenusIdx = map{ $_ => $subgeneraCount++ } @subgenera;

  if ($debug)
  {
    print "\n\nsubgenusIdx:\n";
    printFormatedTbl(\%subgenusIdx);
    print "\n\n";
  }

  my $subgenusIdxFile = abs_path( "$grPrefix" . "_subgenus.idx" );
  open OUT, ">$subgenusIdxFile" or die "Cannot open $subgenusIdxFile for writing: $OS_ERROR";
  for my $sp (keys %sppSubGenus)
  {
    print OUT "$sp\t" . $subgenusIdx{$sppSubGenus{$sp}} . "\n";
  }
  close OUT;

  my $pdfCsppTreeFile = abs_path( $grPrefix . "_final_spp_condensed_tree_with_sub_genus_colors.pdf" );

  $title = $grPrefix . " - sub-genera";
  plot_tree($finalCondSppTreeFile, $subgenusIdxFile, $pdfCsppTreeFile, $title);

  if ( !$doNotPopPDFs && $OSNAME eq "darwin")
  {
    $cmd = "open $pdfCsppTreeFile";
    print "\tcmd=$cmd\n" if $dryRun || $debug;
    system($cmd) == 0 or die "system($cmd) failed with exit code: $?" if !$dryRun;
  }
}
else
{
  print "\n\n\tNo large genera detected\n\n" if $debug;
}

$section = qq~

##
## Family-level cleanup
##

~;
print "$section";

print "--- Running cluster_taxons.pl on condensed genus tree\n";

my $geParentFile = $grPrefix . ".geParent";
writeTbl(\%geParent, $geParentFile);

if ($debug)
{
  print "\ngeParent table:\n";
  printFormatedTbl(\%geParent);
  print "\n\n";
}

my $finalCondGenusTreeBasename = basename($finalCondGenusTreeFile, @suffixes);
print "--- Testing if $finalCondGenusTreeBasename has the same number of elements as geParent table\n";

print "--- Parsing $finalCondGenusTreeBasename tree leaves\n";
$treeLeavesFile = "$grPrefix" . "_final_genus_condensed_tree.leaves";
$cmd = "rm -f $treeLeavesFile; nw_labels -I $finalCondGenusTreeFile > $treeLeavesFile";
print "\tcmd=$cmd\n" if $dryRun || $debug;
system($cmd) == 0 or die "system($cmd) failed with exit code: $?" if !$dryRun;

my @geTreeLeaves = readArray($treeLeavesFile);
my @uqGeTreeLeaves = unique(\@geTreeLeaves);
my $nGeTreeLeaves = @uqGeTreeLeaves;

print "\n\tNumber of elemets of the leaves of the genus condensed tree: $nGeTreeLeaves\n" if $debug;

my $nGeParent = keys %geParent;
print "\tNumber of elemets of the genus parent table: $nGeParent\n\n" if $debug;

if ( $nGeParent != $nGeTreeLeaves )
{
  warn "\n\n\tWARNING: genus condensed tree has $nGeTreeLeaves leaves and geParent has $nGeParent number of elements."  if $debug;
  print "\n\tThese two numbers should be the same.\n\n"  if $debug;

  my @ges = keys %geParent;

  if ($debug)
  {
    if ( $nGeParent > $nGeTreeLeaves )
    {
      my @d = diff(\@ges, \@uqGeTreeLeaves);
      print "Here are geParent genera not in the tree:\n";
      printArray(\@d);
      print "\n";
    }

    if ( $nGeParent < $nGeTreeLeaves )
    {
      my @d = diff(\@uqGeTreeLeaves, \@ges);
      print "Here are leaves not present in geParent:\n";
      printArray(\@d);
      print "\n";
    }
  }

  my @c = comm(\@ges, \@uqGeTreeLeaves);
  if ( $nGeParent>@c && $nGeTreeLeaves==@c )
  {
    print "geParent is a superset of geTreeLeaves. Restricting geParent to geTreeLeaves\n\n" if $debug;
    my @d = diff(\@ges, \@uqGeTreeLeaves);

    delete @geParent{@d};
    $nGeParent = keys %geParent;
    writeTbl(\%geParent, $geParentFile);

    if ($debug)
    {
      print "\ngeParent:\n";
      printFormatedTbl(\%geParent);
      print "\n\n";

      $nGeParent = keys %geParent;
      print "\n\tNow, the number of elemets of the genus parent table: $nGeParent\n";
      print "\ttNumber of elemets of the leaves of the genus condensed tree: $nGeTreeLeaves\n\n";
    }

    if ($nGeParent != $nGeTreeLeaves )
    {
      warn "\n\n\tERROR: Still the number of leaves of $finalCondGenusTreeBasename, $nGeTreeLeaves\n is not equal to the number of genera, $nGeParent, in the geParent table";
      print "\n\n";
      exit 1;
    }
  }
  else
  {
    warn "\n\n\tERROR: genus condensed tree has $nGeTreeLeaves leaves and geParent has $nGeParent number of elements.";
    print "\n\tThese two numbers should be the same.\n";
    print "\tAn attempt to rectify the situation did not work out\n\n";
    exit 1;
  }
}

my $genusFamilyFile = $grPrefix . "_genus.familyTx";
$cmd = "cluster_taxons.pl $quietStr $igsStr $johannaStr $debugStr $showAllTreesStr -i $finalCondGenusTreeFile -p 0.1 -f $geParentFile -t genus -o $genusFamilyFile";
print "\tcmd=$cmd\n" if $dryRun || $debug;
system($cmd) == 0 or die "\n\n\tsystem($cmd) failed with exit value: $?" if !$dryRun;

my %genusFamily = readTbl($genusFamilyFile);

if ($debug)
{
  print "\n\ngenus => family phyloPart-vicut table:\n";
  printFormatedTbl(\%genusFamily);
  print "\n\n";
}

print "--- Updating faParent etc tables\n";
my @allFamilies = values %genusFamily;
my @newFamilies = unique(\@allFamilies);
for my $fa (@newFamilies)
{
  next if exists $faParent{$fa};

  $section = qq~

##
## === updating faParent ===
##

~;
  print "$section" if $debug;

  # debug
  print "\nProcessing $fa\n" if $debug;

  my $origFa = $fa;

  if ( $fa =~ /_(\d+)$/)
  {
    print "Detected numeric suffix $1 in $fa. Removing it for now\n" if $debug;
    $fa =~ s/_\d+//;
  }

  if ( $fa =~ /_etal/)
  {
    print "Detected etal family: $fa. Removing it for now\n" if $debug;
    $fa =~ s/_etal//;
  }

  my @faComponents = split "_", $fa;
  print "\nfaComponents: @faComponents\n\n" if $debug;

  if ( @faComponents == 1 && !exists $faParent{$fa} )
  {
    warn "\n\n\tERROR: $fa not found in faParent";
    print "\n\n";

    print "faParent:\n";
    printFormatedTbl(\%faParent);
    print "\n\n";

    exit 1;
  }
  elsif ( @faComponents == 1 && exists $faParent{$fa} )
  {
    # we are assuming that since $fa was found in faParent higher taxon
    # parents are also found in the corresponding parent tables

    if ( !exists $faParent{$origFa} )
    {
      $faParent{$origFa} = $faParent{$fa};
    }
    print "faParent{$origFa}: $faParent{$origFa}\n\n" if $debug;
    next;
  }

  my %locOrs;
  my $newOr;
  my $f = shift @faComponents;
  if ( exists $faParent{$f} )
  {
    $newOr = $faParent{$f};
    $locOrs{$newOr}++;
  }
  else
  {
    warn "\n\n\tERROR: The first element, $f, of $fa not found in faParent";
    print "\n\n";
    exit 1;
  }

  print "Parents of the components of $fa:\n\t$newOr\n" if $debug;

  for my $f (@faComponents)
  {
    if ( exists $faParent{$f} && !exists $locOrs{$faParent{$f}} )
    {
      $newOr .= "_" . $faParent{$f};
      $locOrs{$faParent{$f}}++;
      print "\t" . $faParent{$f} . "\n" if $debug;
    }
    elsif ( !exists $faParent{$f} )
    {
      warn "\n\n\tERROR: The element, $f, of $fa not found in faParent";
      print "\n\n";
      exit 1;
    }
  }

  $faParent{$origFa} = $newOr;
  print "faParent{$origFa}: $newOr\n\n" if $debug;

  $section = qq~

##
## === updating orParent ===
##

~;
  print "$section" if $debug;

  print "\nProcessing $newOr\n" if $debug;
  my @orComponents = split "_", $newOr;
  print "\norComponents: @orComponents\n" if $debug;

  if ( @orComponents == 1 && !exists $orParent{$orComponents[0]} )
  {
    warn "\n\n\tERROR: $orComponents[0] not found in orParent";
    print "\n\n";

    print "orParent:\n";
    printFormatedTbl(\%orParent);
    print "\n\n";

    exit 1;
  }
  elsif ( @orComponents == 1 && exists $orParent{$orComponents[0]} )
  {
    # we are assuming that since $orComponents[0] was found in orParent higher taxon
    # parents are also found in the corresponding parent tables
    print "orParent{$orComponents[0]}: $orParent{$orComponents[0]}\n\n" if $debug;
    next;
  }

  my %locCls;
  my $newCl;
  my $o = shift @orComponents;
  if ( exists $orParent{$o} )
  {
    $newCl = $orParent{$o};
    $locCls{$newCl}++;
  }
  else
  {
    warn "\n\n\tERROR: The first element, $o, of $newOr not found in orParent";
    print "\n\n";
    exit 1;
  }

  print "Parents of the components of $newOr:\n\t$newOr\n" if $debug;

  for my $o (@orComponents)
  {
    if ( exists $orParent{$o} && !exists $locCls{$orParent{$o}} )
    {
      $newCl .= "_" . $orParent{$o};
      $locCls{$orParent{$o}}++;
      print "\t" . $orParent{$o} . "\n" if $debug;
    }
    elsif ( !exists $orParent{$o} )
    {
      warn "\n\n\tERROR: The element, $o, of $fa not found in orParent";
      print "\n\n";
      exit 1;
    }
  }

  $orParent{$newOr} = $newCl;
  print "orParent{$newOr}: $newCl\n\n" if $debug;

  $section = qq~

##
## === updating clParent ===
##

~;
  print "$section" if $debug;

  print "\nProcessing $newCl\n" if $debug;

  my @clComponents = split "_", $newCl;
  print "clComponents: @clComponents\n\n" if $debug;

  if ( @clComponents == 1 && !exists $clParent{$clComponents[0]} )
  {
    warn "\n\n\tERRCL: $clComponents[0] not found in clParent";
    print "\n\n";

    print "clParent:\n";
    printFclmatedTbl(\%clParent);
    print "\n\n";

    exit 1;
  }
  elsif ( @clComponents == 1 && exists $clParent{$clComponents[0]} )
  {
    # we are assuming that since $clComponents[0] was found in clParent higher taxon
    # parents are also found in the cclresponding parent tables
    print "clParent{$clComponents[0]}: $clParent{$clComponents[0]}\n\n" if $debug;
    next;
  }

  my %locPha;
  my $newPh;
  my $ph = shift @clComponents;
  if ( exists $clParent{$ph} )
  {
    $newPh = $clParent{$ph};
    $locPha{$newPh}++;
  }
  else
  {
    warn "\n\n\tERROR: The first element, $ph, of $newPh not found in clParent";
    print "\n\n";
    exit 1;
  }

  print "Parents of the components of $newPh:\n\t$newPh\n" if $debug;

  for my $ph (@clComponents)
  {
    if ( exists $clParent{$ph} && !exists $locPha{$clParent{$ph}} )
    {
      $newPh .= "_" . $clParent{$ph};
      $locPha{$clParent{$ph}}++;
      print "\t" . $clParent{$ph} . "\n" if $debug;
    }
    elsif ( !exists $clParent{$ph} )
    {
      warn "\n\n\tERROR: The element, $ph, of $newPh not found in clParent";
      print "\n\n";
      exit 1;
    }
  }

  $clParent{$newCl} = $newPh;
  print "clParent{$newCl} = $newPh\n\n" if $debug;
}

print "--- Updating lineage table at the family level\n";
my $finalFamilyTxFile = $grPrefix . "_final_family.tx";
open OUT, ">$finalFamilyTxFile" or die "Cannot open $finalFamilyTxFile for writing: $OS_ERROR";
for my $id (keys %lineageTbl)
{
  my $lineage = $lineageTbl{$id};
  my @f   = split ";", $lineage;
  my $sp  = pop @f;
  my $sge = pop @f;
  my $ge  = pop @f;

  if ( exists $genusFamily{$ge} )
  {
    my $fa = pop @f;
    my $newFa = $genusFamily{$ge};
    print OUT "$id\t$newFa\n";

    # $lineageTbl{$id} needs updating only when $newFa ne $fa
    if ( $newFa ne $fa )
    {
      my $or = pop @f;
      my $cl = pop @f;
      my $ph = pop @f;

      my $newOr = $faParent{$newFa};
      my $newCl = $orParent{$newOr};
      my $newPh = $clParent{$newCl};

      my @t = ("Bacteria", $newPh, $newCl, $newOr, $newFa, $ge, $sge, $sp);
      my $l = join ";", @t;

      # if ($debug)
      # {
      # 	print "\n\nOrig lineageTbl{$id}: " . $lineageTbl{$id} . "\n";
      # 	print "New lineageTbl{$id}: $l\n";
      # 	exit 1;
      # }
      $lineageTbl{$id} = $l;
    }
  }
  else
  {
    print "\n\ngenusFamily:\n";
    printFormatedTbl(\%genusFamily);
    print "\n";

    printArray(\@geTreeLeaves, "\nCondensed geus tree leaves\n");

    warn "\n\n\tERROR: $ge not detected in genusFamily table";
    print "lineageTbl{$id}: $lineageTbl{$id}\n";
    print "\n\n";
    exit 1;
    #delete $lineageTbl{$id};
  }
}
close OUT;

print "--- Checking parent consistency of the lineage table\n";
if ( check_parent_consistency(\%lineageTbl) )
{
  warn "";
  print "\n\n";
  exit 1;
}

my %faChildren;
for my $ge (keys %genusFamily)
{
  my $fa = $genusFamily{$ge};
  $faChildren{$fa}{$ge}++;
}

if ($debug)
{
  print "\n\nNumber of phylo-partition-vicut based families: " . scalar(keys %faChildren) . "\n";
  print "\nGenus frequencies in phylo-partition-vicut based families:\n";
  my @a = sort { scalar(keys %{$faChildren{$b}}) <=> scalar(keys %{$faChildren{$a}}) } keys %faChildren;
  printFormatedTableValuedTbl(\%faChildren, \@a);
  print "\n\n"
}


if ( scalar(keys %faChildren) > 1 )
{
  print "--- Generating a tree with final family names at leaves\n";
  my $finalFamilyTreeFile = "$grPrefix" . "_final_family.tree";
  $cmd = "rm -f $finalFamilyTreeFile; nw_rename $treeFile $finalFamilyTxFile | nw_order -c n  - > $finalFamilyTreeFile";
  print "\tcmd=$cmd\n" if $dryRun || $debug;
  system($cmd) == 0 or die "system($cmd) failed with exit code: $?" if !$dryRun;

  print "--- Generating a condensed tree with final families collapsed to a single node \n";
  my $finalCondFamilyTreeFile = abs_path( "$grPrefix" . "_final_family_condensed.tree" );
  $cmd = "rm -f $finalCondFamilyTreeFile; nw_condense $finalFamilyTreeFile > $finalCondFamilyTreeFile";
  print "\tcmd=$cmd\n" if $dryRun || $debug;
  system($cmd) == 0 or die "system($cmd) failed with exit code: $?" if !$dryRun;

  my $pdfCondFamilyTreeFile = abs_path( "$grPrefix" . "_final_family_condensed_tree.pdf" );
  plot_tree_bw($finalCondFamilyTreeFile, $pdfCondFamilyTreeFile);

  if ( $showAllTrees &&  $OSNAME eq "darwin")
  {
    $cmd = "open $pdfCondFamilyTreeFile";
    print "\tcmd=$cmd\n" if $dryRun || $debug;
    system($cmd) == 0 or die "system($cmd) failed with exit code: $?" if !$dryRun;
  }


  ## generating pdf figure of species condensed tree colored by families

  # Assigning to each family an index
  my @families = values %genusFamily;
  @families = unique(\@families);
  my $familiesCount = 1;
  my %familyIdx = map{ $_ => $familiesCount++ } @families;

  if ($debug)
  {
    print "\n\nfamilyIdx:\n";
    printFormatedTbl(\%familyIdx);
    print "\n\n";
  }

  my $familyIdxFile = abs_path( "$grPrefix" . "_family.idx" );
  open OUT, ">$familyIdxFile" or die "Cannot open $familyIdxFile for writing: $OS_ERROR";
  for my $sp (keys %sppGenus)
  {
    my $ge = $sppGenus{$sp};
    print OUT "$sp\t" . $familyIdx{$genusFamily{$ge}} . "\n";
  }
  close OUT;

  if ( !$doNotPopPDFs && $OSNAME eq "darwin")
  {
    my $pdfFamilyColorsCsppTreeFile = abs_path( $grPrefix . "_final_species_condensed_tree_with_family_colors.pdf" );
    $title = $grPrefix . " - families";
    plot_tree($finalCondSppTreeFile, $familyIdxFile, $pdfFamilyColorsCsppTreeFile, $title);

    $cmd = "open $pdfFamilyColorsCsppTreeFile";
    print "\tcmd=$cmd\n" if $dryRun || $debug;
    system($cmd) == 0 or die "system($cmd) failed with exit code: $?" if !$dryRun;
  }

  $section = qq~

##
## Order-level cleanup
##

~;
  print "$section";

  print "--- Running cluster_taxons.pl on condensed family tree\n";

  my $faParentFile = $grPrefix . ".faParent";
  writeTbl(\%faParent, $faParentFile);

  my $finalCondFamilyTreeBasename = basename($finalCondFamilyTreeFile, @suffixes);
  print "--- Testing if $finalCondFamilyTreeBasename have the same number of elements as faParent table\n";

  print "--- Parsing $finalCondFamilyTreeBasename tree leaves\n";
  $treeLeavesFile = "$grPrefix" . "_final_family_condensed_tree.leaves";
  $cmd = "rm -f $treeLeavesFile; nw_labels -I $finalCondFamilyTreeFile > $treeLeavesFile";
  print "\tcmd=$cmd\n" if $dryRun || $debug;
  system($cmd) == 0 or die "system($cmd) failed with exit code: $?" if !$dryRun;

  my @faTreeLeaves = readArray($treeLeavesFile);
  my @uqFaTreeLeaves = unique(\@faTreeLeaves);
  my $nFaTreeLeaves = @uqFaTreeLeaves;
    print "\n\tNumber of elemets of the leaves of the family condensed tree: $nFaTreeLeaves\n" if $debug;

  my $nFaParent = keys %faParent;
  print "\tNumber of elemets of the family parent table: $nFaParent\n\n" if $debug;

  if ( $nFaParent != $nFaTreeLeaves )
  {
    warn "\n\n\tWARNING: family condensed tree has $nFaTreeLeaves leaves and faParent has $nFaParent number of elements."  if $debug;
    print "\n\tThese two numbers should be the same.\n\n"  if $debug;

    my @fas = keys %faParent;

    if ($debug)
    {
      if ( $nFaParent > $nFaTreeLeaves )
      {
	my @d = diff(\@fas, \@uqFaTreeLeaves);
	print "Here are faParent fanera not in the tree:\n";
	printArray(\@d);
	print "\n";
      }

      if ( $nFaParent < $nFaTreeLeaves )
      {
	my @d = diff(\@uqFaTreeLeaves, \@fas);
	print "Here are leaves not present in faParent:\n";
	printArray(\@d);
	print "\n";
      }
    }

    my @c = comm(\@fas, \@uqFaTreeLeaves);
    if ( $nFaParent>@c && $nFaTreeLeaves==@c )
    {
      print "faParent is a superset of faTreeLeaves. Restricting faParent to faTreeLeaves\n\n" if $debug;
      my @d = diff(\@fas, \@uqFaTreeLeaves);

      delete @faParent{@d};
      $nFaParent = keys %faParent;
      writeTbl(\%faParent, $faParentFile);

      if ($debug)
      {
	print "\nfaParent:\n";
	printFormatedTbl(\%faParent);
	print "\n\n";

	$nFaParent = keys %faParent;
	print "\n\tNow, the number of elemets of the family parent table: $nFaParent\n";
	print "\ttNumber of elemets of the leaves of the family condensed tree: $nFaTreeLeaves\n\n";
      }

      if ($nFaParent != $nFaTreeLeaves )
      {
	warn "\n\n\tERROR: Still the number of leaves of $finalCondFamilyTreeBasename, $nFaTreeLeaves\n is not equal to the number of families, $nFaParent, in the faParent table";
	print "\n\n";
	exit 1;
      }
    }
    else
    {
      warn "\n\n\tERROR: family condensed tree has $nFaTreeLeaves leaves and faParent has $nFaParent number of elements.";
      print "\n\tThese two numbers should be the same.\n";
      print "\tAn attempt to rectify the situation did not work out\n\n";
      exit 1;
    }
  }

  my $familyOrderFile = $grPrefix . "_family.orderTx";
  $cmd = "cluster_taxons.pl $quietStr $igsStr $johannaStr $debugStr $showAllTreesStr -i $finalCondFamilyTreeFile -p 0.1 -f $faParentFile -t family -o $familyOrderFile";
  print "\tcmd=$cmd\n" if $dryRun || $debug;
  system($cmd) == 0 or die "system($cmd) failed with exit code: $?" if !$dryRun;

  my %familyOrder = readTbl($familyOrderFile);

  if ($debug)
  {
    print "\n\nfamily => order table:\n";
    printFormatedTbl(\%familyOrder);
    print "\n\n";
  }

  print "--- Updating orParent etc tables\n";
  my @allOrders = values %familyOrder;
  my @newOrders = unique(\@allOrders);
  for my $or (@newOrders)
  {
    next if exists $orParent{$or};

    print "\nProcessing $or\n" if $debug;

    my $origOr = $or;

    if ( $or =~ /_(\d+)$/)
    {
      print "Detected numeric suffix $1 in $or. Removing it for now\n" if $debug;
      $or =~ s/_\d+//;
    }

    if ( $or =~ /_etal/)
    {
      print "Detected etal order: $or. Removing etal suffix\n" if $debug;
      $or =~ s/_etal//;
    }

    my @orComponents = split "_", $or;
    print "\norComponents: @orComponents\n" if $debug;

    if ( @orComponents == 1 && !exists $orParent{$or} )
    {
      warn "\n\n\tERROR: $or not found in orParent";
      print "\n\n";

      print "orParent:\n";
      printFormatedTbl(\%orParent);
      print "\n\n";

      exit 1;
    }
    elsif ( @orComponents == 1 && exists $orParent{$or} )
    {
      # we are assuming that since $or was found in orParent higher taxon
      # parents are also found in the corresponding parent tables
      if ( !exists $orParent{$origOr} )
      {
	$orParent{$origOr} = $orParent{$or};
      }
      print "orParent{$origOr}: $orParent{$origOr}\n\n" if $debug;
      next;
    }

    my %locCls;
    my $newCl;
    my $o = shift @orComponents;
    if ( exists $orParent{$o} )
    {
      $newCl = $orParent{$o};
      $locCls{$newCl}++;
    }
    else
    {
      warn "\n\n\tERROR: The first element, $o, of $or not found in orParent";
      print "\n\n";
      exit 1;
    }

    print "Parents of the components of $or:\n" if $debug;
    print "\t$newCl\n" if $debug;

    for my $o (@orComponents)
    {
      if ( exists $orParent{$o} && !exists $locCls{$orParent{$o}} )
      {
	$newCl .= "_" . $orParent{$o};
	$locCls{$orParent{$o}}++;
	print "\t" . $orParent{$o} . "\n" if $debug;
      }
      elsif ( !exists $orParent{$o} )
      {
	warn "\n\n\tERROR: The element, $o, of $or not found in orParent";
	print "\n\n";
	exit 1;
      }
    }

    $orParent{$origOr} = $newCl;
    print "orParent{$origOr}: $newCl\n\n" if $debug;

    $section = qq~

##
## === updating clParent ===
##

~;
    print "$section" if $debug;

    print "\nProcessing $newCl\n" if $debug;

    my @clComponents = split "_", $newCl;
    print "clComponents: @clComponents\n\n" if $debug;

    if ( @clComponents == 1 && !exists $clParent{$clComponents[0]} )
    {
      warn "\n\n\tERRCL: $clComponents[0] not found in clParent";
      print "\n\n";

      print "clParent:\n";
      printFclmatedTbl(\%clParent);
      print "\n\n";

      exit 1;
    }
    elsif ( @clComponents == 1 && exists $clParent{$clComponents[0]} )
    {
      # we are assuming that since $clComponents[0] was found in clParent higher taxon
      # parents are also found in the cclresponding parent tables
      print "clParent{$clComponents[0]}: $clParent{$clComponents[0]}\n\n" if $debug;
      next;
    }

    my %locPha;
    my $newPh;
    my $ph = shift @clComponents;
    if ( exists $clParent{$ph} )
    {
      $newPh = $clParent{$ph};
      $locPha{$newPh}++;
    }
    else
    {
      warn "\n\n\tERROR: The first element, $ph, of $newPh not found in clParent";
      print "\n\n";
      exit 1;
    }

    print "Parents of the components of $newPh:\n\t$newPh\n" if $debug;

    for my $ph (@clComponents)
    {
      if ( exists $clParent{$ph} && !exists $locPha{$clParent{$ph}} )
      {
	$newPh .= "_" . $clParent{$ph};
	$locPha{$clParent{$ph}}++;
	print "\t" . $clParent{$ph} . "\n" if $debug;
      }
      elsif ( !exists $clParent{$ph} )
      {
	warn "\n\n\tERROR: The element, $ph, of $newPh not found in clParent";
	print "\n\n";
	exit 1;
      }
    }

    $clParent{$newCl} = $newPh;
    print "clParent{$newCl} = $newPh\n\n" if $debug;
  }


  print "--- Updating lineage table at the order level\n";
  # testing if the resulting clustering does not consists of singlentons
  # if it does, keep lineage as it is and stop the taxonomy update
  my $nFamilies = keys %faParent;
  my @orders = values %familyOrder;
  @orders = unique(\@orders);

  my $finalOrderTxFile = $grPrefix . "_final_order.tx";
  open OUT, ">$finalOrderTxFile" or die "Cannot open $finalOrderTxFile for writing: $OS_ERROR";
  for my $id (keys %lineageTbl)
  {
    my $lineage = $lineageTbl{$id};
    my @f   = split ";", $lineage;
    my $sp  = pop @f;
    my $sge = pop @f;
    my $ge  = pop @f;
    my $fa  = pop @f;

    if ( exists $familyOrder{$fa} )
    {
      my $or = pop @f;
      my $newOr = $familyOrder{$fa};
      print OUT "$id\t$newOr\n";

      # $lineageTbl{$id} needs updating only when $newOr ne $or
      if ( $newOr ne $or )
      {
	my $cl = pop @f;
	my $ph = pop @f;

	my $newCl = $orParent{$newOr};
	my $newPh = $clParent{$newCl};

	my @t = ("Bacteria", $newPh, $newCl, $newOr, $fa, $ge, $sge, $sp);
	my $l = join ";", @t;

	# print "\n\nOrig lineageTbl{$id}: " . $lineageTbl{$id} . "\n";
	# print "\n\nNew lineageTbl{$id}: $l\n";
	# exit 1;

	$lineageTbl{$id} = $l;
      }
    }
    else
    {
      warn "\n\n\tERROR: $id with fa: $fa not detected in familyOrder table";
      print "\n\n";
      exit 1;
    }
  }
  close OUT;

  print "--- Checking parent consistency of the lineage table\n";
  if ( check_parent_consistency(\%lineageTbl) )
  {
    warn "";
    print "\n\n";
    exit 1;
  }

  my %orChildren;
  for my $fa (keys %familyOrder)
  {
    my $or = $familyOrder{$fa};
    $orChildren{$or}{$fa}++;
  }

  if ($debug)
  {
    print "\n\nNumber of phylo-partition-vicut based orders: " . scalar(keys %orChildren) . "\n";
    print "\nFamily frequencies in phylo-partition-vicut based orders:\n";
    my @a = sort { scalar(keys %{$orChildren{$b}}) <=> scalar(keys %{$orChildren{$a}}) } keys %orChildren;
    printFormatedTableValuedTbl(\%orChildren, \@a);
    print "\n\n"
  }

  if ( (scalar(keys %orChildren) > 1) && (@orders < $nFamilies) )
  {
    print "--- Generating a tree with final order names at leaves\n";
    my $finalOrderTreeFile = "$grPrefix" . "_final_order.tree";
    $cmd = "rm -f $finalOrderTreeFile; nw_rename $treeFile $finalOrderTxFile | nw_order -c n  - > $finalOrderTreeFile";
    print "\tcmd=$cmd\n" if $dryRun || $debug;
    system($cmd) == 0 or die "system($cmd) failed with exit code: $?" if !$dryRun;

    print "--- Generating a condensed tree with final families collapsed to a single node \n";
    my $finalCondOrderTreeFile = abs_path( "$grPrefix" . "_final_order_condensed.tree" );
    $cmd = "rm -f $finalCondOrderTreeFile; nw_condense $finalOrderTreeFile > $finalCondOrderTreeFile";
    print "\tcmd=$cmd\n" if $dryRun || $debug;
    system($cmd) == 0 or die "system($cmd) failed with exit code: $?" if !$dryRun;

    if ( $showAllTrees &&  $OSNAME eq "darwin")
    {
      my $pdfCondOrderTreeFile = abs_path( "$grPrefix" . "_final_order_condensed_tree.pdf" );
      plot_tree_bw($finalCondOrderTreeFile, $pdfCondOrderTreeFile);

      $cmd = "open $pdfCondOrderTreeFile";
      print "\tcmd=$cmd\n" if $dryRun || $debug;
      system($cmd) == 0 or die "system($cmd) failed with exit code: $?" if !$dryRun;
    }


    ## generating pdf figure of species condensed tree colored by orders

    # Assigning to each order an index
    my $ordersCount = 1;
    my %orderIdx = map{ $_ => $ordersCount++ } @orders;

    if ($debug)
    {
      print "\n\norderIdx:\n";
      printFormatedTbl(\%orderIdx);
      print "\n\n";
    }

    my $orderIdxFile = abs_path( "$grPrefix" . "_order.idx" );
    open OUT, ">$orderIdxFile" or die "Cannot open $orderIdxFile for writing: $OS_ERROR";
    for my $sp (keys %sppGenus)
    {
      my $ge = $sppGenus{$sp};
      print OUT "$sp\t" . $orderIdx{$familyOrder{$genusFamily{$ge}}} . "\n";
    }
    close OUT;

    if ( !$doNotPopPDFs && $OSNAME eq "darwin")
    {
      my $pdfOrderColorsCsppTreeFile = abs_path( $grPrefix . "_final_species_condensed_tree_with_order_colors.pdf" );
      $title = $grPrefix . " - orders";
      plot_tree($finalCondSppTreeFile, $orderIdxFile, $pdfOrderColorsCsppTreeFile, $title);

      $cmd = "open $pdfOrderColorsCsppTreeFile";
      print "\tcmd=$cmd\n" if $dryRun || $debug;
      system($cmd) == 0 or die "system($cmd) failed with exit code: $?" if !$dryRun;
    }

    $section = qq~

##
## Class-level cleanup
##

~;
    print "$section";

    print "--- Running cluster_taxons.pl on condensed order tree\n";

    my $orParentFile = $grPrefix . ".orParent";
    writeTbl(\%orParent, $orParentFile);

    my $finalCondOrderTreeBasename = basename($finalCondOrderTreeFile, @suffixes);
    print "--- Testing if $finalCondOrderTreeBasename have the same number of elements as orParent table\n";

    print "--- Parsing $finalCondOrderTreeBasename tree leaves\n";
    $treeLeavesFile = "$grPrefix" . "_final_order_condensed_tree.leaves";
    $cmd = "rm -f $treeLeavesFile; nw_labels -I $finalCondOrderTreeFile > $treeLeavesFile";
    print "\tcmd=$cmd\n" if $dryRun || $debug;
    system($cmd) == 0 or die "system($cmd) failed with exit code: $?" if !$dryRun;

    my @orTreeLeaves = readArray($treeLeavesFile);
    my @uqOrTreeLeaves = unique(\@orTreeLeaves);
    my $nOrTreeLeaves = @uqOrTreeLeaves;
    print "\n\tNumber of elemets of the leaves of the order condensed tree: $nOrTreeLeaves\n" if $debug;

    my $nOrParent = keys %orParent;
    print "\tNumber of elemets of the order parent table: $nOrParent\n\n" if $debug;

    if ( $nOrParent != $nOrTreeLeaves )
    {
      warn "\n\n\tWARNING: order condensed tree has $nOrTreeLeaves leaves and orParent has $nOrParent number of elements."  if $debug;
      print "\n\tThese two numbers should be the same.\n\n"  if $debug;

      my @ors = keys %orParent;

      if ($debug)
      {
	if ( $nOrParent > $nOrTreeLeaves )
	{
	  my @d = diff(\@ors, \@uqOrTreeLeaves);
	  print "Here are orParent orders not in the tree:\n";
	  printArray(\@d);
	  print "\n";
	}

	if ( $nOrParent < $nOrTreeLeaves )
	{
	  my @d = diff(\@uqOrTreeLeaves, \@ors);
	  print "Here are leaves not present in orParent:\n";
	  printArray(\@d);
	  print "\n";
	}
      }

      my @c = comm(\@ors, \@uqOrTreeLeaves);
      if ( $nOrParent>@c && $nOrTreeLeaves==@c )
      {
	print "orParent is a superset of uqOrTreeLeaves. Restricting orParent to uqOrTreeLeaves\n\n" if $debug;
	my @d = diff(\@ors, \@uqOrTreeLeaves);

	delete @orParent{@d};
	$nOrParent = keys %orParent;
	writeTbl(\%orParent, $orParentFile);

	if ($debug)
	{
	  print "\norParent:\n";
	  printFormatedTbl(\%orParent);
	  print "\n\n";

	  $nOrParent = keys %orParent;
	  print "\n\tNow, the number of elemets of the order parent table: $nOrParent\n";
	  print "\ttNumber of elemets of the leaves of the order condensed tree: $nOrTreeLeaves\n\n";
	}

	if ($nOrParent != $nOrTreeLeaves )
	{
	  warn "\n\n\tERROR: Still the number of leaves of $finalCondOrderTreeBasename, $nOrTreeLeaves\n is not equal to the number of orders, $nOrParent, in the orParent table";
	  print "\n\n";
	  exit 1;
	}
      }
      else
      {
	warn "\n\n\tERROR: order condensed tree has $nOrTreeLeaves leaves and orParent has $nOrParent number of elements.";
	print "\n\tThese two numbers should be the same.\n";
	print "\tAn attempt to rectify the situation did not work out\n\n";
	exit 1;
      }
    }

    my $orderClassFile = $grPrefix . "_order.classTx";
    $cmd = "cluster_taxons.pl $quietStr $igsStr $johannaStr $debugStr $showAllTreesStr -i $finalCondOrderTreeFile -p 0.1 -f $orParentFile -t order -o $orderClassFile";
    print "\tcmd=$cmd\n" if $dryRun || $debug;
    system($cmd) == 0 or die "system($cmd) failed with exit code: $?" if !$dryRun;

    my %orderClass = readTbl($orderClassFile);

    if ($debug)
    {
      print "\n\norder => class table:\n";
      printFormatedTbl(\%orderClass);
      print "\n\n";
    }


    print "--- Updating clParent table\n";
    my @allClasses = values %orderClass;
    my @newClasses = unique(\@allClasses);
    for my $cl (@newClasses)
    {
      next if exists $clParent{$cl};

      print "\nProcessing $cl\n" if $debug;

      my $origCl = $cl;

      if ( $cl =~ /_(\d+)$/)
      {
	print "Detected numeric suffix $1 in $cl. Removing it for now\n" if $debug;
	$cl =~ s/_\d+//;
      }

      if ( $cl =~ /_etal/)
      {
	print "Detected etal order: $cl. Removing etal suffix\n" if $debug;
	$cl =~ s/_etal//;
      }

      my @clComponents = split "_", $cl;
      print "\nclComponents: @clComponents\n" if $debug;

      if ( @clComponents == 1 && !exists $clParent{$cl} )
      {
	warn "\n\n\tERROR: $cl not found in clParent";
	print "\n\n";

	print "clParent:\n";
	printFormatedTbl(\%clParent);
	print "\n\n";

	exit 1;
      }
      elsif ( @clComponents == 1 && exists $clParent{$cl} )
      {
	# we are assuming that since $cl was found in clParent higher taxon
	# parents are also found in the corresponding parent tables
	if ( !exists $clParent{$origCl} )
	{
	  $clParent{$origCl} = $clParent{$cl};
	}
	print "clParent{$origCl}: $clParent{$origCl}\n\n" if $debug;
	next;
      }

      my %locPha;
      my $newPh;
      my $ph = shift @clComponents;
      if ( exists $clParent{$ph} )
      {
	$newPh = $clParent{$ph};
	$locPha{$newPh}++;
      }
      else
      {
	warn "\n\n\tERROR: The first element, $ph, of $newPh not found in clParent";
	print "\n\n";
	exit 1;
      }

      print "Parents of the components of $newPh:\n\t$newPh\n" if $debug;

      for my $ph (@clComponents)
      {
	if ( exists $clParent{$ph} && !exists $locPha{$clParent{$ph}} )
	{
	  $newPh .= "_" . $clParent{$ph};
	  $locPha{$clParent{$ph}}++;
	  print "\t" . $clParent{$ph} . "\n" if $debug;
	}
	elsif ( !exists $clParent{$ph} )
	{
	  warn "\n\n\tERROR: The element, $ph, of $newPh not found in clParent";
	  print "\n\n";
	  exit 1;
	}
      }

      $clParent{$origCl} = $newPh;
      print "clParent{$origCl} = $newPh\n\n" if $debug;
    }

    print "--- Updating lineage table at the class level\n";
    # testing if the resulting clustering does not consists of singlentons
    # if it does, keep lineage as it is and stop the taxonomy update
    my $nOrders = keys %orParent;
    my @classes = values %orderClass;
    @classes = unique(\@classes);

    my $finalClassTxFile = $grPrefix . "_final_class.tx";
    open OUT, ">$finalClassTxFile" or die "Cannot open $finalClassTxFile for writing: $OS_ERROR";
    for my $id (keys %lineageTbl)
    {
      my $lineage = $lineageTbl{$id};
      my @f   = split ";", $lineage;
      my $sp  = pop @f;
      my $sge = pop @f;
      my $ge  = pop @f;
      my $fa  = pop @f;
      my $or  = pop @f;

      if ( exists $orderClass{$or} )
      {
	my $cl = pop @f;
	my $newCl = $orderClass{$or};
	my $newPh = $clParent{$newCl};

	print OUT "$id\t$newCl\n";

	# $lineageTbl{$id} needs updating only when $newCl ne $cl
	if ( $newCl ne $cl )
	{
	  my $ph = pop @f;
	  my @t = ("Bacteria", $newPh, $newCl, $or, $fa, $ge, $sge, $sp);
	  my $l = join ";", @t;
	  $lineageTbl{$id} = $l;
	}
      }
      else
      {
	warn "\n\n\tERROR: $id with or: $or not detected in orderClass table";
	print "\n\n";
	exit 1;
      }
    }
    close OUT;

    print "--- Checking parent consistency of the lineage table\n";
    if ( check_parent_consistency(\%lineageTbl) )
    {
      warn "";
      print "\n\n";
      exit 1;
    }

    my %clChildren;
    for my $or (keys %orderClass)
    {
      my $cl = $orderClass{$or};
      $clChildren{$cl}{$or}++;
    }

    if ($debug)
    {
      print "\n\nNumber of phylo-partition-vicut based classes: " . scalar(keys %clChildren) . "\n";
      print "\nOrder frequencies in phylo-partition-vicut based classes:\n";
      my @a = sort { scalar(keys %{$clChildren{$b}}) <=> scalar(keys %{$clChildren{$a}}) } keys %clChildren;
      printFormatedTableValuedTbl(\%clChildren, \@a);
      print "\n\n"
    }


    if ( scalar(keys %clChildren) > 1 )
    {
      print "--- Generating a tree with final class names at leaves\n";
      my $finalClassTreeFile = "$grPrefix" . "_final_class.tree";
      $cmd = "rm -f $finalClassTreeFile; nw_rename $treeFile $finalClassTxFile | nw_order -c n  - > $finalClassTreeFile";
      print "\tcmd=$cmd\n" if $dryRun || $debug;
      system($cmd) == 0 or die "system($cmd) failed with exit code: $?" if !$dryRun;

      print "--- Generating a condensed tree with final families collapsed to a single node \n";
      my $finalCondClassTreeFile = abs_path( "$grPrefix" . "_final_class_condensed.tree" );
      $cmd = "rm -f $finalCondClassTreeFile; nw_condense $finalClassTreeFile > $finalCondClassTreeFile";
      print "\tcmd=$cmd\n" if $dryRun || $debug;
      system($cmd) == 0 or die "system($cmd) failed with exit code: $?" if !$dryRun;

      if ( $showAllTrees &&  $OSNAME eq "darwin")
      {
	my $pdfCondClassTreeFile = abs_path( "$grPrefix" . "_final_class_condensed_tree.pdf" );
	plot_tree_bw($finalCondClassTreeFile, $pdfCondClassTreeFile);

	$cmd = "open $pdfCondClassTreeFile";
	print "\tcmd=$cmd\n" if $dryRun || $debug;
	system($cmd) == 0 or die "system($cmd) failed with exit code: $?" if !$dryRun;
      }


      ## generating pdf figure of species condensed tree colored by classes

      # Assigning to each class an index
      my $classesCount = 1;
      my %classIdx = map{ $_ => $classesCount++ } @classes;

      if ($debug)
      {
	print "\n\nclassIdx:\n";
	printFormatedTbl(\%classIdx);
	print "\n\n";
      }

      my $classIdxFile = abs_path( "$grPrefix" . "_class.idx" );
      open OUT, ">$classIdxFile" or die "Cannot open $classIdxFile for writing: $OS_ERROR";
      for my $sp (keys %sppGenus)
      {
	my $ge = $sppGenus{$sp};
	print OUT "$sp\t" . $classIdx{$orderClass{$familyOrder{$genusFamily{$ge}}}} . "\n";
      }
      close OUT;

      if ( !$doNotPopPDFs && $OSNAME eq "darwin")
      {
	my $pdfClassColorsCsppTreeFile = abs_path( $grPrefix . "_final_species_condensed_tree_with_class_colors.pdf" );
	$title = $grPrefix . " - classes";
	plot_tree($finalCondSppTreeFile, $classIdxFile, $pdfClassColorsCsppTreeFile, $title);

	$cmd = "open $pdfClassColorsCsppTreeFile";
	print "\tcmd=$cmd\n" if $dryRun || $debug;
	system($cmd) == 0 or die "system($cmd) failed with exit code: $?" if !$dryRun;
      }
    }
  }
} # end if ( scalar(keys %orChildren) > 1 )


#   $section = qq~

##
## Generating final lineage, spLineage, fasta and taxon files
##

# ~;
#   print $section;

print "--- Checking for the last time parent consistency of the lineage table\n";
if ( check_parent_consistency(\%lineageTbl) )
{
  warn "";
  print "\n\n";
  exit 1;
}

my $initNumSpecies  = scalar( keys %spTbl );
my $initNumGenera   = scalar( keys %geTbl );
my $initNumFamilies = scalar( keys %faTbl );
my $initNumOrders   = scalar( keys %orTbl );
my $initNumClasses  = scalar( keys %clTbl );
my $initNumPhyla    = scalar( keys %phTbl );

undef %spTbl;
undef %geTbl;
my %subGeTbl;
undef %faTbl;
undef %orTbl;
undef %clTbl;
undef %phTbl;
undef %children;
undef %parent;
undef %spLineage;

for my $id ( keys %lineageTbl )
{
  my $lineage = $lineageTbl{$id};
  my @f = split ";", $lineage;
  my $sp = pop @f;
  my $subGe = pop @f;
  my $ge = pop @f;
  my $fa = pop @f;
  my $or = pop @f;
  my $cl = pop @f;
  my $ph = pop @f;

  ##$sp = "s_$sp";
  $sp .= "_OG" if ( exists $ogInd{$id} );
  $subGe = "sg_$subGe";
  $ge = "g_$ge";
  $fa = "f_$fa";
  $or = "o_$or";
  $cl = "c_$cl";
  $ph = "p_$ph";

  $spLineage{$sp} = "$subGe\t$ge\t$fa\t$or\t$cl\t$ph\td_Bacteria";

  $parent{$sp} = $subGe;
  $parent{$subGe} = $ge;
  $parent{$ge} = $fa;
  $parent{$fa} = $or;
  $parent{$or} = $cl;
  $parent{$cl} = $ph;
  $parent{$ph} = "d_Bacteria";

  $children{"d_Bacteria"}{$ph}++;
  $children{$ph}{$cl}++;
  $children{$cl}{$or}++;
  $children{$or}{$fa}++;
  $children{$fa}{$ge}++;
  $children{$ge}{$subGe}++;
  $children{$subGe}{$sp}++;

  push @{$spTbl{$sp}}, $id;
  push @{$subGeTbl{$subGe}}, $id;
  push @{$geTbl{$ge}}, $id;
  push @{$faTbl{$fa}}, $id;
  push @{$orTbl{$or}}, $id;
  push @{$clTbl{$cl}}, $id;
  push @{$phTbl{$ph}}, $id;
}

if ($debug)
{
  print "\nTaxonomy AFTER cleanup\n";
  printLineage2();
}
printLineageToFile2($SRYOUT, "\n\n====== Taxonomy AFTER cleanup ======\n");


print "--- Creating final taxonomy file\n";
my $finalTxFile = $grPrefix . "_final.tx";
writeTbl(\%newTx, $finalTxFile);

print "--- Creating final lineage file\n";
my $finalLineageFile = $grPrefix . "_final.lineage";
open OUT, ">$finalLineageFile" or die "Cannot open $finalLineageFile for writing: $OS_ERROR";
for my $id (keys %newTx)
{
  my $lineage = $lineageTbl{$id};
  print OUT "$id\t$lineage\n";
}
close OUT;

my $finalLineageFile2 = $grPrefix . "_final_no_tGTs.lineage";
open OUT, ">$finalLineageFile2" or die "Cannot open $finalLineageFile2 for writing: $OS_ERROR";
for my $id (keys %newTx)
{
  my $lineage = $lineageTbl{$id};

  my @f = split ";", $lineage;
  my $sp = pop @f;
  my $sge = pop @f; # getting rid of sub-genus
  push @f, $newTxNoTGTs{$id};
  my $l = join ";", @f;
  print OUT "$id\t$l\n";
}
for my $id ( keys %ogLineageTbl )
{
  my $lineage = $ogLineageTbl{$id};
  print OUT "$id\t$lineage\n";
}
close OUT;

print "--- Testing one more time consistency between lineageTbl and newTx keys\n";
@newTxKeys      = keys %newTx;
@lineageTblKeys = keys %lineageTbl;

if ( !setequal( \@newTxKeys, \@lineageTblKeys ) )
{
  my @tlComm = comm(\@newTxKeys, \@lineageTblKeys);

  warn "\n\n\tERROR: seq IDs of new taxonomy table and the new lineage table do not match";
  print  "\n\tNumber of elements in the new taxonomy table: " . @newTxKeys . "\n";
  print    "\tNumber of elements in the lineage table: " . @lineageTblKeys . "\n";
  print    "\tNumber of common elements: " . @tlComm . "\n";

  exit 1;
}

print "--- Testing one more time consistency between taxonomy and the final version of the phylo tree\n";
## extracting leave IDs
$cmd = "rm -f $treeLeavesFile; nw_labels -I $treeFile > $treeLeavesFile";
print "\tcmd=$cmd\n" if $dryRun || $debug;
system($cmd) == 0 or die "system($cmd) failed with exit code: $?" if !$dryRun;

@treeLeaves = readArray($treeLeavesFile);

if ( !setequal( \@newTxKeys, \@treeLeaves ) )
{
  warn "\n\n\tERROR: Found inconsistency between the set of leaves of the final version of taxonomy";
  print "Tree leaves: $treeLeavesFile\n";
  print "Latest taxonomy: $updatedTxFile2\n\n";
  exit 1;
}

print "--- Testing consistency between the final trimmed alignment and the final version of the phylo tree\n";

print "--- Extracting seq IDs from trimmed alignment fasta file\n";
my @trAlgnSeqIDs = get_seqIDs_from_fa($trimmedAlgnFile);

my @trAlgnNoOG = diff(\@trAlgnSeqIDs, \@ogSeqIDs);

if ( !setequal( \@trAlgnNoOG, \@treeLeaves ) )
{
  warn "\n\n\tERROR: Found inconsistency between the set of leaves of the current tree";

  my $trAlgnNoOGfile = $grPrefix . "_trAlgnNoOG.seqIDs";
  writeArray(\@trAlgnNoOG, $trAlgnNoOGfile);

  print "Trimmed algn with no OG seq's: $trAlgnNoOGfile\n";
  print "Tree leaves: $treeLeavesFile\n";

  exit 1;
}

print "--- Creating a symbolic link to the final version of the phylogenetic tree\n";
my $finalTreeFile = $grPrefix . "_final.tree";
my $ap = abs_path( $treeFile );
$cmd = "rm -f $finalTreeFile; ln -s $ap $finalTreeFile";
print "\tcmd=$cmd\n" if $dryRun || $debug;
system($cmd) == 0 or die "system($cmd) failed with exit code: $?" if !$dryRun;

print "--- Creating a symbolic link to the final version of the trimmed alignment file\n";
my $finalAlgnFile = $grPrefix . "_algn_trimmed_final.fa";
$ap = abs_path( $trimmedAlgnFile );
$cmd = "rm -f $finalAlgnFile; ln -s $ap $finalAlgnFile";
print "\tcmd=$cmd\n" if $dryRun || $debug;
system($cmd) == 0 or die "system($cmd) failed with exit code: $?" if !$dryRun;


if ($buildModelData)
{
  # Generate
  #   - species lineage file (grPrefix_final.spLineage)
  #   - taxon file (grPrefix_final.tx)
  #   - ungapped fasta file corresponding to sequences present in the taxon file

  $section = qq~

##
## Building MC models
##

~;
  print $section;

  print "--- Creating species lineage file\n";
  my $spLineageFile = $grPrefix . "_final.spLineage";
  open OUT, ">$spLineageFile" or die "Cannot open $spLineageFile for writing: $OS_ERROR";
  for my $sp (keys %spLineage)
  {
    print OUT "$sp\t" . $spLineage{$sp} . "\n";
  }
  close OUT;

  print "--- Creating reference gap-free fasta file\n";
  my $tmpFile = $grPrefix . "_tmp.fa";
  $cmd = "rmGaps $quietStr -i $trimmedAlgnFile -o $tmpFile";
  print "\tcmd=$cmd\n" if $dryRun || $debug;
  system($cmd) == 0 or die "system($cmd) failed with exit code: $?" if !$dryRun;

  my $faFile = $grPrefix . "_final.fa";
  $cmd = "select_seqs.pl $quietStr -s $finalTxFile -i $tmpFile -o $faFile";
  print "\tcmd=$cmd\n" if $dryRun || $debug;
  system($cmd) == 0 or die "system($cmd) failed with exit code: $?" if !$dryRun;

  # testing if faFile and finalTxFile have the same seq IDs
  my @faSeqIDs  = get_seqIDs_from_fa($faFile);
  my @newTxKeys = keys %newTx;

  if ( !setequal( \@faSeqIDs, \@newTxKeys) )
  {
    my @commIDs = comm(\@newTxKeys, \@faSeqIDs);

    warn "\n\n\tERROR: seq IDs of new taxonomy table and the fasta file do not match";
    print "\n\tNumber of elements in the new taxonomy table: " . @newTxKeys . "\n";
    print "\tNumber of elements in the fasta file: " . @faSeqIDs . "\n";
    print "\tNumber of common elements: " . @commIDs . "\n";

    writeArray(\@newTxKeys, "newTxKeys.txt");
    writeArray(\@faSeqIDs, "faSeqIDs.txt");

    print "\n\tNew taxon keys and fasta IDs written to newTxKeys.txt and faSeqIDs.txt, respectively\n\n";

    if (@newTxKeys > @faSeqIDs)
    {
      my @d = diff(\@newTxKeys, \@faSeqIDs);
      print "\nElements in new taxonomy that are not in new fasta:\n";
      for (@d)
      {
	print "\t$_\t" . $newTx{$_} . "\n";
      }
      print "\n\n";
    }

    if (@faSeqIDs > @newTxKeys)
    {
      my @d = diff(\@faSeqIDs, \@newTxKeys);
      print "\nElements in new fasta that are not in the new taxonomy:\n";
      for (@d)
      {
	print "\t$_\t" . $lineageTbl{$_} . "\n";
      }
      print "\n\n";
    }

    exit 1;
  }

  print "--- Building model tree and creating taxon's reference fasta files\n";
  my $mcDir = $grPrefix . "_MC_models_dir";
  $cmd = "rm -rf $mcDir; buildModelTree $quietStr -l $spLineageFile -i $faFile -t $finalTxFile -o $mcDir";
  print "\tcmd=$cmd\n" if $dryRun || $debug;
  system($cmd) == 0 or die "system($cmd) failed with exit code: $?" if !$dryRun;

  print "--- Checking consistency of the model tree\n";
  # the leaves of the model tree have to form the same set of species as found in the newTx table

  # extracting leaves of the model tree
  my $modelTreeFile = $grPrefix . "_MC_models_dir/model.tree";
  if ( ! -e $modelTreeFile )
  {
    warn "\n\n\tERROR: model tree file $modelTreeFile not found";
    print "\n\n";
    exit 1;
  }
  my $modelTreeLeavesFile = $grPrefix . "_MC_models_dir/model_tree.leaves";
  $cmd = "rm -f $modelTreeLeavesFile; nw_labels -I $modelTreeFile > $modelTreeLeavesFile";
  print "\tcmd=$cmd\n" if $dryRun || $debug;
  system($cmd) == 0 or die "system($cmd) failed with exit code: $?" if !$dryRun;

  my @mtLeaves = readArray($modelTreeLeavesFile);
  my @txVals = values %newTx;
  my @spp = unique(\@txVals);

  if ( !setequal( \@mtLeaves, \@spp ) )
  {
    my @commMT = comm(\@mtLeaves, \@spp);

    warn "\n\n\tERROR: leaves of $modelTreeFile and species found in the newTx table do not match";
    print "\tNumber of leaves of $modelTreeFile: " . @mtLeaves . "\n";
    print "\tNumber of species of the newTx table: " . @spp . "\n";
    print "\tNumber of common species: " . @commMT . "\n";

    exit 1;
  }

  print "--- Building MC models\n";
  $cmd = "buildMC -t $mcDir/spp_paths.txt -k 8 -d $mcDir";
  print "\tcmd=$cmd\n" if $dryRun || $debug;
  system($cmd) == 0 or die "system($cmd) failed with exit code: $?" if !$dryRun;

  if ($ppEmbedding)
  {
    print "--- Generating log pp tables for internal nodes of the model tree\n";
    $cmd = "pp_embedding -d $mcDir";
    print "\tcmd=$cmd\n" if $dryRun || $debug;
    system($cmd) == 0 or die "system($cmd) failed with exit code: $?" if !$dryRun;
  }

  print "--- Estimating error thresholds\n";
  $cmd = "est_error_thlds --offset-coef $offsetCoef --tx-size-thld $txSizeThld -d $mcDir";
  print "\tcmd=$cmd\n" if $dryRun || $debug;
  system($cmd) == 0 or die "system($cmd) failed with exit code: $?" if !$dryRun;

  # print "--- Compute posterior probabilities for the reference and sibling models\n";
  # my $refSibDir = $grPrefix . "_ref_sib_pps_dir";
  # $cmd = "pp_ref_sib_wr_ref_models -v -d $mcDir -o $refSibDir";
  # print "\tcmd=$cmd\n" if $dryRun || $debug;
  # system($cmd) == 0 or die "system($cmd) failed with exit code: $?" if !$dryRun;

  # print "--- Generating ncProbThlds.txt\n";
  # build_clError(abs_path($mcDir), abs_path($errorDir), abs_path($refSibDir));

  # my $figFile = $mcDir . "/error_thld_figs.pdf";
  # print "\n\tError threshold diagnostic plots written to $figFile\n\n";

  # classify  -d Firmicutes_group_6_V3V4_MC_models_dir -i Firmicutes_group_6_V3V4_final.fa -o Firmicutes_group_6_V3V4_MC_models_dir
  print "--- Running classify on $faFile\n";
  $cmd = "classify -d $mcDir -i $faFile -o $mcDir";
  print "\tcmd=$cmd\n" if $dryRun || $debug;
  system($cmd) == 0 or die "system($cmd) failed with exit code: $?" if !$dryRun;

  print "--- Comparing ref seq's taxonomy with the classification results\n";
  $cmd = "cmp_tx.pl --verbose $quietStr -i $finalTxFile -j $mcDir/MC_order7_results.txt -o $mcDir";
  print "\tcmd=$cmd\n" if $dryRun || $debug;
  system($cmd) == 0 or die "system($cmd) failed with exit code: $?" if !$dryRun;
}


## ---------------------------------------
##    Taxonomy Cleanup Summary Stats
## ---------------------------------------

## log file of old and new taxonomic assignments for each sequence
my $oldNewTxFile = "old_new.spp";
open OUT, ">$oldNewTxFile" or die "Cannot open $oldNewTxFile for writing: $OS_ERROR";
my %sppTr; ## species transition table
for ( keys %spp )
{
  if ( exists $newTx{$_} )
  {
    print OUT "$_\t$spp{$_}\t$newTx{$_}\n";
    $sppTr{ $spp{$_} }{ $newTx{$_} }++;
  }
  else
  {
    print OUT "$_\t$spp{$_}\tNA\n";
    $sppTr{ $spp{$_} }{ "NA" }++;
  }

}
close OUT;


my $readmeFile = "README";
generateREADMEfile($readmeFile);



## Number of species per sub-genus
my @subGenera = keys %subGeTbl;
my %subGenusSize; # <sub-genus> => <number of species of that genus>
for my $g (@subGenera)
{
  $subGenusSize{$g} = keys %{$children{$g}};
}
@subGenera = sort {$subGenusSize{$b} <=> $subGenusSize{$a}} keys %subGenusSize;
printFormatedTblToFile(\%subGenusSize, \@subGenera, $SRYOUT, "\n==== Number of species per sub-genus ====");
if ($debug)
{
  print "\n==== Number of species per sub-genus ====\n";
  printFormatedTbl(\%subGenusSize, \@subGenera);
}

## Number of sub-genera per genus
@genera = keys %geTbl;
my %genusSize; # <genus> => <number of species of that genus>
for my $g (@genera)
{
  $genusSize{$g} = keys %{$children{$g}};
}
@genera = sort {$genusSize{$b} <=> $genusSize{$a}} keys %genusSize;
printFormatedTblToFile(\%genusSize, \@genera, $SRYOUT, "\n==== Number of sub-genera per genus ====");
if ($debug)
{
  print "\n==== Number of sub-genera per genus ====\n";
  printFormatedTbl(\%genusSize, \@genera);
}

## Number of genera per order
my @families = keys %faTbl;
my %familySize; # <family> => <number of genera of that family>
for my $f (@families)
{
  $familySize{$f} = keys %{$children{$f}};
}
@families = sort {$familySize{$b} <=> $familySize{$a}} keys %familySize;
printFormatedTblToFile(\%familySize, \@families, $SRYOUT, "\n==== Number of genera per family ====");
if ($debug)
{
  print "\n==== Number of genera per family ====\n";
  printFormatedTbl(\%familySize, \@families);
}

## Number of families per order
my @orders = keys %orTbl;
my %orderSize; # <order> => <number of families of that order>
for my $o (@orders)
{
  $orderSize{$o} = keys %{$children{$o}};
}
@orders = sort {$orderSize{$b} <=> $orderSize{$a}} keys %orderSize;
printFormatedTblToFile(\%orderSize, \@orders, $SRYOUT, "\n==== Number of families per order ====");
if ($debug)
{
  print "\n==== Number of families per order ====\n";
  printFormatedTbl(\%orderSize, \@orders);
}

## Number of orders per class
my @classes = keys %clTbl;
my %classSize; # <class> => <number of orders of that class>
for my $c (@classes)
{
  $classSize{$c} = keys %{$children{$c}};
}
@classes = sort {$classSize{$b} <=> $classSize{$a}} keys %classSize;
printFormatedTblToFile(\%classSize, \@classes, $SRYOUT, "\n==== Number of orders per class ====");
if ($debug)
{
  print "\n==== Number of orders per class ====\n";
  printFormatedTbl(\%classSize, \@classes);
}

print $SRYOUT "\n\n--- Final summary\n";

print $SRYOUT  "\n\tNumber of species (with OG seq's) BEFORE taxonomic cleanup: " . scalar( keys %sppFreq ) . "\n";
print $SRYOUT    "\tNumber of species (with OG seq's) AFTER taxonomic cleanup and tentative ribotype splits:  " . scalar( keys %sppFreqFinal ) . "\n\n";

print $SRYOUT "\tNumber of _sp species BEFORE taxonomic cleanup: $nSpSpp\n";
print $SRYOUT "\tNumber of _sp species AFTER taxonomic cleanup: $nSpSppFinal\n\n";

print $SRYOUT  "\tNumber of singletons species BEFORE taxonomic cleanup: $sppFreq2{1}\n";
if (exists $sppFreqFinal2{1})
{
  print $SRYOUT  "\tNumber of singletons species AFTER taxonomic cleanup: $sppFreqFinal2{1}\n\n";
}
else
{
  print $SRYOUT  "\tNo singletons species AFTER taxonomic cleanup\n\n";
}

print $SRYOUT  "\tNumber of sub-genera AFTER taxonomic cleanup: " . scalar( keys %subGeTbl ) . "\n\n";

print $SRYOUT  "\tNumber of genera BEFORE taxonomic cleanup: $initNumGenera\n";
print $SRYOUT  "\tNumber of genera AFTER taxonomic cleanup: " . scalar( keys %geTbl ) . "\n\n";

print $SRYOUT  "\tNumber of genera with only one species and the species being _sp BEFORE taxonomic cleanup: $nSpGenera\n";
print $SRYOUT  "\tNumber of genera with only one species and the species being _sp AFTER taxonomic cleanup: $nSpGeneraFinal\n\n";

print $SRYOUT  "\tNumber of families BEFORE taxonomic cleanup: $initNumFamilies\n";
print $SRYOUT  "\tNumber of families AFTER taxonomic cleanup: " . scalar( keys %faTbl ) . "\n\n";

print $SRYOUT  "\tNumber of orders BEFORE taxonomic cleanup: $initNumOrders\n";
print $SRYOUT  "\tNumber of orders AFTER taxonomic cleanup: " . scalar( keys %orTbl ) . "\n\n";

print $SRYOUT  "\tNumber of classes BEFORE taxonomic cleanup: $initNumClasses\n";
print $SRYOUT  "\tNumber of classes AFTER taxonomic cleanup: " . scalar( keys %clTbl ) . "\n\n";

print $SRYOUT  "\tNumber of phyla BEFORE taxonomic cleanup: $initNumPhyla\n";
print $SRYOUT  "\tNumber of phyla AFTER taxonomic cleanup: " . scalar( keys %phTbl ) . "\n\n";

close $SRYOUT;


if ($debug)
{
  print  "\n\n--- Final summary\n";

  print   "\n\n\tNumber of species (with OG seq's) BEFORE taxonomic cleanup: " . scalar( keys %sppFreq ) . "\n";
  print     "\tNumber of species (with OG seq's) AFTER taxonomic cleanup and tentative ribotype splits:  " . scalar( keys %sppFreqFinal ) . "\n\n";

  print  "\tNumber of _sp species BEFORE taxonomic cleanup: $nSpSpp\n";
  print  "\tNumber of _sp species AFTER taxonomic cleanup: $nSpSppFinal\n\n";

  print   "\tNumber of singletons species BEFORE taxonomic cleanup: $sppFreq2{1}\n";
  if (exists $sppFreqFinal2{1})
  {
    print   "\tNumber of singletons species AFTER taxonomic cleanup: $sppFreqFinal2{1}\n\n";
  }
  else
  {
    print   "\tNo singletons species AFTER taxonomic cleanup\n\n";
  }

  print  "\tNumber of sub-genera AFTER taxonomic cleanup: " . scalar( keys %subGeTbl ) . "\n\n";

  print   "\tNumber of genera BEFORE taxonomic cleanup: $initNumGenera\n";
  print   "\tNumber of genera AFTER taxonomic cleanup: " . scalar( keys %geTbl ) . "\n\n";

  print   "\tNumber of genera with only one species and the species being _sp BEFORE taxonomic cleanup: $nSpGenera\n";
  print   "\tNumber of genera with only one species and the species being _sp AFTER taxonomic cleanup: $nSpGeneraFinal\n\n";

  print   "\tNumber of families BEFORE taxonomic cleanup: $initNumFamilies\n";
  print   "\tNumber of families AFTER taxonomic cleanup: " . scalar( keys %faTbl ) . "\n\n";

  print   "\tNumber of orders BEFORE taxonomic cleanup: $initNumOrders\n";
  print   "\tNumber of orders AFTER taxonomic cleanup: " . scalar( keys %orTbl ) . "\n\n";

  print   "\tNumber of classes BEFORE taxonomic cleanup: $initNumClasses\n";
  print   "\tNumber of classes AFTER taxonomic cleanup: " . scalar( keys %clTbl ) . "\n\n";

  print   "\tNumber of phyla BEFORE taxonomic cleanup: $initNumPhyla\n";
  print   "\tNumber of phyla AFTER taxonomic cleanup: " . scalar( keys %phTbl ) . "\n\n";
}

print "\n\n\tSee $grDir/$readmeFile for info about the taxonomy curation algorithm and the content of the output directory.\n";
print     "\tSummary stats written to $grDir/$summaryStatsFile\n\n";




####################################################################
##                               SUBS
####################################################################

sub plot_color_tree
{
  my ($treeFile, $pdfFile, $title) = @_;

  my $showBoostrapVals = "T";

  if (!defined $title)
  {
    $title = "";
  }

  my $Rscript = qq~

source(\"$readNewickFile\")
require(phytools)
library(ade4)

treeStr <- readChar(\"$treeFile\", file.info(\"$treeFile\")\$size)
tr1 <- newick2phylog(treeStr)

parent <- c()
for ( node in names(tr1\$parts))
{
    chld <- tr1\$parts[[node]]
    for ( ch in chld )
    {
        parent[ch] <- node
    }
}

tr <- read.newick(file=\"$treeFile\")
tr <- collapse.singles(tr)

pars <- parent[tr\$tip.label]

colIdx <- 1
tip.colors <- c()
tip.colors[1] <- colIdx
for ( i in 2:length(pars) )
{
    if ( pars[i] != pars[i-1] )
    {
        colIdx <- colIdx + 1
        if ( colIdx==9 )
        {
            colIdx <- 1
        }
    }
    tip.colors[i] <- colIdx
    if ( colIdx==7 )
    {
        tip.colors[i] <- "brown" # using brown instead of yellow
    }
}

(nLeaves <- length(tr\$tip.label))

figH <- 8
figW <- 6
if ( nLeaves >= 50 )
{
    figH <- 6.0/50.0 * ( nLeaves - 50) + 10
    figW <- 6.0/50.0 * ( nLeaves - 50) + 6
}

pdf(\"$pdfFile\", width=figW, height=figH)
op <- par(mar=c(0,0,1.5,0), mgp=c(2.85,0.6,0),tcl = -0.3)
plot(tr, tip.color=tip.colors, type=\"phylogram\", no.margin=FALSE, show.node.label=$showBoostrapVals, cex=0.8, main=\"$title\")
par(op)
dev.off()
~;

  runRscript( $Rscript );
}

sub plot_tree
{
  my ($treeFile, $clFile, $pdfFile, $title) = @_;

  my $showBoostrapVals = "F";

  if (!defined $title)
  {
    $title = $grPrefix;
  }

  my $Rscript = qq~

clTbl <- read.table(\"$clFile\", header=F)
str(clTbl)

cltr <- clTbl[,2]
names(cltr) <- clTbl[,1]

source(\"$readNewickFile\")
require(phytools)

tr1 <- read.newick(file=\"$treeFile\")
tr1 <- collapse.singles(tr1)

tip.cltr <- cltr[tr1\$tip.label]

colIdx <- 1
tip.colors <- c()
tip.colors[1] <- colIdx
for ( i in 2:length(tip.cltr) )
{
    if ( tip.cltr[i] != tip.cltr[i-1] )
    {
        colIdx <- colIdx + 1
        if ( colIdx==9 )
        {
            colIdx <- 1
        }
    }
    tip.colors[i] <- colIdx
    if ( colIdx==7 )
    {
        tip.colors[i] <- "brown" # using brown instead of yellow
    }
}

(nLeaves <- length(tr1\$tip.label))

figH <- 8
figW <- 6
if ( nLeaves >= 50 )
{
    figH <- 6.0/50.0 * ( nLeaves - 50) + 10
    figW <- 6.0/50.0 * ( nLeaves - 50) + 6
}

pdf(\"$pdfFile\", width=figW, height=figH)
op <- par(mar=c(0,0,1.5,0), mgp=c(2.85,0.6,0),tcl = -0.3)
plot(tr1,type=\"phylogram\", no.margin=FALSE, show.node.label=$showBoostrapVals, cex=0.8, tip.color=tip.colors, main=\"$title\")
par(op)
dev.off()
~;

  runRscript( $Rscript );
}


## plot tree with without any colors
sub plot_tree_bw
{
  my ($treeFile, $pdfFile, $title) = @_;

  my $showBoostrapVals = "F";

  if (!defined $title)
  {
    $title = $grPrefix;
  }

  my $Rscript = qq~

source(\"$readNewickFile\")
require(phytools)

tr1 <- read.newick(file=\"$treeFile\")
tr1 <- collapse.singles(tr1)

(nLeaves <- length(tr1\$tip.label))

figH <- 8
figW <- 6
if ( nLeaves >= 50 )
{
    figH <- 6.0/50.0 * ( nLeaves - 50) + 10
    figW <- 6.0/50.0 * ( nLeaves - 50) + 6
}

pdf(\"$pdfFile\", width=figW, height=figH)
op <- par(mar=c(0,0,1.5,0), mgp=c(2.85,0.6,0),tcl = -0.3)
plot(tr1,type=\"phylogram\", no.margin=FALSE, show.node.label=$showBoostrapVals, cex=0.8, main=\"$title\")
par(op)
dev.off()
~;

  runRscript( $Rscript );
}

  # execute an R-script
sub runRscript{

  my ($Rscript, $noErrorCheck) = @_;

  my $outFile = "rTmp.R";
  open OUT, ">$outFile",  or die "cannot write to $outFile: $!";
  print OUT "$Rscript";
  close OUT;

  my $cmd = "R CMD BATCH $outFile";
  system($cmd) == 0 or die "system($cmd) failed with exit code: $?";

  if (!$noErrorCheck)
  {
    my $outR = $outFile . "out";
    open IN, "$outR" or die "Cannot open $outR for reading: $OS_ERROR";
    my $exitStatus = 1;
    foreach my $line (<IN>)
    {
      if ( $line =~ /Error/ )
      {
	print "R script crashed at\n$line";
	print "check $outR for details\n";
	$exitStatus = 0;
	exit 1;
      }
    }
    close IN;
  }
}

sub get_seqIDs_from_fa
{
  my $file = shift;

  my $quiet = 1;
  my $startRun = time();
  my $endRun = time();

  open (IN, "<$file") or die "Cannot open $file for reading: $OS_ERROR";
  $/ = ">";
  my $junkFirstOne = <IN>;
  my $count = 1;
  my $timeStr = "";
  my @seqIDs;
  while (<IN>)
  {
    if ( !$quiet && ($count % 500 == 0) )
    {
      $endRun = time();
      my $runTime = $endRun - $startRun;
      if ( $runTime > 60 )
      {
	my $timeMin = int($runTime / 60);
	my $timeSec = sprintf("%02d", $runTime % 60);
	$timeStr = "$timeMin:$timeSec";
      }
      else
      {
	my $runTime = sprintf("%02d", $runTime);
	$timeStr = "0:$runTime";
      }
      print "\r$timeStr";
    }

    chomp;
    my ($id,@seqlines) = split /\n/, $_;
    push @seqIDs, $id;
    $count++;
  }
  close IN;
  $/ = "\n";

  return @seqIDs;
}

## put commas in numbers for better readability
## lifted from
## http://www.perlmonks.org/?node_id=2145
sub commify {
   local $_  = shift;
   s{(?<!\d|\.)(\d{4,})}
    {my $n = $1;
     $n=~s/(?<=.)(?=(?:.{3})+$)/,/g;
     $n;
    }eg;
   return $_;
}

# get maxKeyLen and maxValLen
sub getKeyValStrLengths{

  my ($rTbl, $rSub) = @_; # the second argument is a subarray of the keys of the table

  my @args;
  if ($rSub)
  {
    @args = @{$rSub};
  }
  else
  {
    @args = keys %{$rTbl};
  }

  my $maxKeyLen = 0;
  map { $maxKeyLen = length($_) if( length($_) > $maxKeyLen )} @args;

  my $maxValLen = 0;
  map { $maxValLen = length(commify(scalar(@{$rTbl->{$_}}))) if( length(commify(scalar(@{$rTbl->{$_}}))) > $maxValLen )} @args;

  my @ret = ($maxKeyLen, $maxValLen);
  return \@ret;
}

## print two strings (key and scalar value of a hash table) formated using $maxKeyLen, $maxValLen generated using previeous routine
## (4, $fa, scalar(@{$faTbl{$fa}}), $faKVL);
sub printF
{
  my ($nTabs, $key, $val, $rKV ) = @_;

  my $tabs = "";
  my $i = 0;
  while ( $i < $nTabs)
  {
    $tabs .= "\t";
    $i++;
  }

  my $maxKeyLen = $rKV->[0];
  my $maxValLen = $rKV->[1];
  my $n = ($maxKeyLen - length($key)) + ($maxValLen - length($val));
  my $pad = ": ";
  for (my $i=0; $i<$n; $i++)
  {
    $pad .= " ";
  }
  print "$tabs$key$pad$val\n";
}

sub printF2
{
  my ($nTabs, $key, $val, $rKV, $fh) = @_;

  my $tabs = "";
  my $i = 0;
  while ( $i < $nTabs)
  {
    $tabs .= "\t";
    $i++;
  }

  my $maxKeyLen = $rKV->[0];
  my $maxValLen = $rKV->[1];
  my $n = ($maxKeyLen - length($key)) + ($maxValLen - length($val));
  my $pad = ": ";
  for (my $i=0; $i<$n; $i++)
  {
    $pad .= " ";
  }
  print $fh "$tabs$key$pad$val\n";
}


## print lineage after first round of cleanup (spp level)

sub printLineageAfterSppToFile
{
  my %newChildren;
  my %newSpTbl;
  for my $id (keys %newTx)
  {
    if (!exists $gen{$id})
    {
      warn "\n\n\tERROR: gen{$id} does not exist";
      print "newTx{$id}: " . $newTx{$id} . "\n";
    }
    $newChildren{$gen{$id}}{$newTx{$id}}++;
    push @{$newSpTbl{$newTx{$id}}}, $id;
  }

  print $SRYOUT "\nTaxonomy AFTER cleanup\n";
  my @phs = keys %phTbl;
  my $phKVL = getKeyValStrLengths(\%phTbl);
  for my $ph (@phs)
  {
    printF2(0, $ph, scalar(@{$phTbl{$ph}}), $phKVL, $SRYOUT);
    my @cls = keys %{$children{$ph}};
    my $clKVL = getKeyValStrLengths(\%clTbl, \@cls);
    for my $cl ( sort{scalar(@{$clTbl{$a}}) <=> scalar(@{$clTbl{$b}})} @cls)
    {
      printF2(1, $cl, scalar(@{$clTbl{$cl}}), $clKVL, $SRYOUT);
      my @ors = keys %{$children{$cl}};
      my $orKVL = getKeyValStrLengths(\%orTbl, \@ors);
      for my $or ( sort{scalar(@{$orTbl{$a}}) <=> scalar(@{$orTbl{$b}})} @ors)
      {
	printF2(2, $or, scalar(@{$orTbl{$or}}), $orKVL, $SRYOUT);
	my @fas = keys %{$children{$or}};
	my $faKVL = getKeyValStrLengths(\%faTbl, \@fas);
	for my $fa ( sort{scalar(@{$faTbl{$a}}) <=> scalar(@{$faTbl{$b}})} @fas)
	{
	  printF2(3, $fa, scalar(@{$faTbl{$fa}}), $faKVL, $SRYOUT);
	  my @ges = keys %{$children{$fa}};
	  my $geKVL = getKeyValStrLengths(\%geTbl, \@ges);
	  for my $ge ( sort{scalar(@{$geTbl{$a}}) <=> scalar(@{$geTbl{$b}})} @ges)
	  {
	    printF2(4, $ge, scalar(@{$geTbl{$ge}}), $geKVL, $SRYOUT);
	    my @sps = keys %{$newChildren{$ge}};
	    my $spKVL = getKeyValStrLengths(\%newSpTbl, \@sps);
	    for my $sp ( sort @sps)
	    {
	      printF2(5, $sp, $newChildren{$ge}{$sp}, $spKVL, $SRYOUT);
	    }
	  }
	}
      }
    }
  }
}

sub printLineageAfterSpp
{
  my %newChildren;
  my %newSpTbl;
  for my $id (keys %newTx)
  {
    if (!exists $gen{$id})
    {
      warn "\n\n\tERROR: gen{$id} does not exist";
      print "newTx{$id}: " . $newTx{$id} . "\n";
    }
    $newChildren{$gen{$id}}{$newTx{$id}}++;
    push @{$newSpTbl{$newTx{$id}}}, $id;
  }

  my @phs = keys %phTbl;
  my $phKVL = getKeyValStrLengths(\%phTbl);
  for my $ph (@phs)
  {
    printF(0, $ph, scalar(@{$phTbl{$ph}}), $phKVL);
    my @cls = keys %{$children{$ph}};
    my $clKVL = getKeyValStrLengths(\%clTbl, \@cls);
    for my $cl ( sort{scalar(@{$clTbl{$a}}) <=> scalar(@{$clTbl{$b}})} @cls)
    {
      printF(1, $cl, scalar(@{$clTbl{$cl}}), $clKVL);
      my @ors = keys %{$children{$cl}};
      my $orKVL = getKeyValStrLengths(\%orTbl, \@ors);
      for my $or ( sort{scalar(@{$orTbl{$a}}) <=> scalar(@{$orTbl{$b}})} @ors)
      {
	printF(2, $or, scalar(@{$orTbl{$or}}), $orKVL);
	my @fas = keys %{$children{$or}};
	my $faKVL = getKeyValStrLengths(\%faTbl, \@fas);
	for my $fa ( sort{scalar(@{$faTbl{$a}}) <=> scalar(@{$faTbl{$b}})} @fas)
	{
	  printF(3, $fa, scalar(@{$faTbl{$fa}}), $faKVL);
	  my @ges = keys %{$children{$fa}};
	  my $geKVL = getKeyValStrLengths(\%geTbl, \@ges);
	  for my $ge ( sort{scalar(@{$geTbl{$a}}) <=> scalar(@{$geTbl{$b}})} @ges)
	  {
	    printF(4, $ge, scalar(@{$geTbl{$ge}}), $geKVL);
	    if (!exists $newChildren{$ge})
	    {
	      warn "\n\n\tERROR: newChildren{$ge} does not exist";
	      print "\n\n";
	      exit 1;
	    }
	    my @sps = keys %{$newChildren{$ge}};
	    my $spKVL = getKeyValStrLengths(\%newSpTbl, \@sps);
	    for my $sp ( sort @sps)
	    {
	      printF(5, $sp, $newChildren{$ge}{$sp}, $spKVL);
	    }
	  }
	}
      }
    }
  }
}

## print lineage
sub printLineage
{
  my @phs = keys %phTbl;
  my $phKVL = getKeyValStrLengths(\%phTbl);
  for my $ph (@phs)
  {
    printF(0, $ph, scalar(@{$phTbl{$ph}}), $phKVL);
    my @cls = keys %{$children{$ph}};
    my $clKVL = getKeyValStrLengths(\%clTbl, \@cls);
    for my $cl ( sort{scalar(@{$clTbl{$a}}) <=> scalar(@{$clTbl{$b}})} @cls)
    {
      printF(1, $cl, scalar(@{$clTbl{$cl}}), $clKVL);
      my @ors = keys %{$children{$cl}};
      my $orKVL = getKeyValStrLengths(\%orTbl, \@ors);
      for my $or ( sort{scalar(@{$orTbl{$a}}) <=> scalar(@{$orTbl{$b}})} @ors)
      {
	printF(2, $or, scalar(@{$orTbl{$or}}), $orKVL);
	my @fas = keys %{$children{$or}};
	my $faKVL = getKeyValStrLengths(\%faTbl, \@fas);
	for my $fa ( sort{scalar(@{$faTbl{$a}}) <=> scalar(@{$faTbl{$b}})} @fas)
	{
	  printF(3, $fa, scalar(@{$faTbl{$fa}}), $faKVL);
	  my @ges = keys %{$children{$fa}};
	  my $geKVL = getKeyValStrLengths(\%geTbl, \@ges);
	  for my $ge ( sort{scalar(@{$geTbl{$a}}) <=> scalar(@{$geTbl{$b}})} @ges)
	  {
	    printF(4, $ge, scalar(@{$geTbl{$ge}}), $geKVL);
	    my @sps = keys %{$children{$ge}};
	    my $spKVL = getKeyValStrLengths(\%spTbl, \@sps);
	    for my $sp ( sort{scalar(@{$spTbl{$a}}) <=> scalar(@{$spTbl{$b}})} @sps)
	    {
	      printF(5, $sp, scalar(@{$spTbl{$sp}}), $spKVL);
	    }
	  }
	}
      }
    }
  }
}


sub printLineageToFile
{
  my ($fh, $msg) = @_;

  print $fh "\n$msg\n";

  my @phs = keys %phTbl;
  my $phKVL = getKeyValStrLengths(\%phTbl);

  for my $ph (@phs)
  {
    printF2(0, $ph, scalar(@{$phTbl{$ph}}), $phKVL, $fh);
    my @cls = keys %{$children{$ph}};
    my $clKVL = getKeyValStrLengths(\%clTbl, \@cls);
    for my $cl ( sort{scalar(@{$clTbl{$a}}) <=> scalar(@{$clTbl{$b}})} @cls)
    {
      printF2(1, $cl, scalar(@{$clTbl{$cl}}), $clKVL, $fh);
      my @ors = keys %{$children{$cl}};
      my $orKVL = getKeyValStrLengths(\%orTbl, \@ors);
      for my $or ( sort{scalar(@{$orTbl{$a}}) <=> scalar(@{$orTbl{$b}})} @ors)
      {
	printF2(2, $or, scalar(@{$orTbl{$or}}), $orKVL, $fh);
	my @fas = keys %{$children{$or}};
	my $faKVL = getKeyValStrLengths(\%faTbl, \@fas);
	for my $fa ( sort{scalar(@{$faTbl{$a}}) <=> scalar(@{$faTbl{$b}})} @fas)
	{
	  printF2(3, $fa, scalar(@{$faTbl{$fa}}), $faKVL, $fh);
	  my @ges = keys %{$children{$fa}};
	  my $geKVL = getKeyValStrLengths(\%geTbl, \@ges);
	  for my $ge ( sort{scalar(@{$geTbl{$a}}) <=> scalar(@{$geTbl{$b}})} @ges)
	  {
	    printF2(4, $ge, scalar(@{$geTbl{$ge}}), $geKVL, $fh);
	    my @sps = keys %{$children{$ge}};
	    my $spKVL = getKeyValStrLengths(\%spTbl, \@sps);
	    for my $sp ( sort{scalar(@{$spTbl{$a}}) <=> scalar(@{$spTbl{$b}})} @sps)
	    {
	      printF2(5, $sp, scalar(@{$spTbl{$sp}}), $spKVL, $fh);
	    }
	  }
	}
      }
    }
  }
}

## print lineage after adding subgenus taxon
sub printLineage2
{
  my @phs = keys %phTbl;
  my $phKVL = getKeyValStrLengths(\%phTbl);
  for my $ph (@phs)
  {
    printF(0, $ph, scalar(@{$phTbl{$ph}}), $phKVL);
    my @cls = keys %{$children{$ph}};
    my $clKVL = getKeyValStrLengths(\%clTbl, \@cls);
    for my $cl ( sort{scalar(@{$clTbl{$a}}) <=> scalar(@{$clTbl{$b}})} @cls)
    {
      printF(1, $cl, scalar(@{$clTbl{$cl}}), $clKVL);
      my @ors = keys %{$children{$cl}};
      my $orKVL = getKeyValStrLengths(\%orTbl, \@ors);
      for my $or ( sort{scalar(@{$orTbl{$a}}) <=> scalar(@{$orTbl{$b}})} @ors)
      {
	printF(2, $or, scalar(@{$orTbl{$or}}), $orKVL);
	my @fas = keys %{$children{$or}};
	my $faKVL = getKeyValStrLengths(\%faTbl, \@fas);
	for my $fa ( sort{scalar(@{$faTbl{$a}}) <=> scalar(@{$faTbl{$b}})} @fas)
	{
	  printF(3, $fa, scalar(@{$faTbl{$fa}}), $faKVL);
	  my @ges = keys %{$children{$fa}};
	  my $geKVL = getKeyValStrLengths(\%geTbl, \@ges);
	  for my $ge ( sort{scalar(@{$geTbl{$a}}) <=> scalar(@{$geTbl{$b}})} @ges)
	  {
	    printF(4, $ge, scalar(@{$geTbl{$ge}}), $geKVL);
	    my @subGes = keys %{$children{$ge}};
	    my $subgeKVL = getKeyValStrLengths(\%subGeTbl, \@subGes);
	    for my $sge ( sort{scalar(@{$subGeTbl{$a}}) <=> scalar(@{$subGeTbl{$b}})} @subGes)
	    {
	      printF(5, $sge, scalar(@{$subGeTbl{$sge}}), $subgeKVL);
	      my @sps = keys %{$children{$sge}};
	      my $spKVL = getKeyValStrLengths(\%spTbl, \@sps);
	      for my $sp ( sort{scalar(@{$spTbl{$a}}) <=> scalar(@{$spTbl{$b}})} @sps)
	      {
		printF(6, $sp, scalar(@{$spTbl{$sp}}), $spKVL);
	      }
	    }
	  }
	}
      }
    }
  }
}

sub printLineageToFile2
{
  my ($fh, $msg) = @_;

  print $fh "\n$msg\n";

  my @phs = keys %phTbl;
  my $phKVL = getKeyValStrLengths(\%phTbl);

  for my $ph (@phs)
  {
    printF2(0, $ph, scalar(@{$phTbl{$ph}}), $phKVL, $fh);
    my @cls = keys %{$children{$ph}};
    my $clKVL = getKeyValStrLengths(\%clTbl, \@cls);
    for my $cl ( sort{scalar(@{$clTbl{$a}}) <=> scalar(@{$clTbl{$b}})} @cls)
    {
      printF2(1, $cl, scalar(@{$clTbl{$cl}}), $clKVL, $fh);
      my @ors = keys %{$children{$cl}};
      my $orKVL = getKeyValStrLengths(\%orTbl, \@ors);
      for my $or ( sort{scalar(@{$orTbl{$a}}) <=> scalar(@{$orTbl{$b}})} @ors)
      {
	printF2(2, $or, scalar(@{$orTbl{$or}}), $orKVL, $fh);
	my @fas = keys %{$children{$or}};
	my $faKVL = getKeyValStrLengths(\%faTbl, \@fas);
	for my $fa ( sort{scalar(@{$faTbl{$a}}) <=> scalar(@{$faTbl{$b}})} @fas)
	{
	  printF2(3, $fa, scalar(@{$faTbl{$fa}}), $faKVL, $fh);
	  my @ges = keys %{$children{$fa}};
	  my $geKVL = getKeyValStrLengths(\%geTbl, \@ges);
	  for my $ge ( sort{scalar(@{$geTbl{$a}}) <=> scalar(@{$geTbl{$b}})} @ges)
	  {
	    printF2(4, $ge, scalar(@{$geTbl{$ge}}), $geKVL, $fh);
	    my @subGes = keys %{$children{$ge}};
	    my $subgeKVL = getKeyValStrLengths(\%subGeTbl, \@subGes);
	    for my $sge ( sort{scalar(@{$subGeTbl{$a}}) <=> scalar(@{$subGeTbl{$b}})} @subGes)
	    {
	      printF2(5, $sge, scalar(@{$subGeTbl{$sge}}), $subgeKVL, $fh);
	      my @sps = keys %{$children{$sge}};
	      my $spKVL = getKeyValStrLengths(\%spTbl, \@sps);
	      for my $sp ( sort{scalar(@{$spTbl{$a}}) <=> scalar(@{$spTbl{$b}})} @sps)
	      {
		printF2(6, $sp, scalar(@{$spTbl{$sp}}), $spKVL, $fh);
	      }
	    }
	  }
	}
      }
    }
  }
}



# print elements of a hash table
sub printTbl{

  my $rTbl = shift;
  map {print "$_\t" . $rTbl->{$_} . "\n"} keys %$rTbl;
}

# print elements of a hash table so that arguments are aligned
sub printFormatedTbl{

  my ($rTbl, $rSub) = @_; # the second argument is a subarray of the keys of the table

  my @args;
  if ($rSub)
  {
    @args = @{$rSub};
  }
  else
  {
    @args = keys %{$rTbl};
  }

  my $maxStrLen = 0;
  map { $maxStrLen = length($_) if( length($_) > $maxStrLen )} @args;

  for (@args)
  {
    my $n = $maxStrLen - length($_);
    my $pad = ": ";
    for (my $i=0; $i<$n; $i++)
    {
      $pad .= " ";
    }
    print "$_$pad" . $rTbl->{$_} . "\n";
  }
  print "\n";
}

# print elements of a hash table whose values are reference to a hash table so
# that sizes of the value hash tables are aligned
sub printFormatedTableValuedTbl{

  my ($rTbl, $rSub) = @_; # the second argument is a subarray of the keys of the table

  my @args;
  if ($rSub)
  {
    @args = @{$rSub};
  }
  else
  {
    @args = keys %{$rTbl};
  }

  my $maxStrLen = 0;
  map { $maxStrLen = length($_) if( length($_) > $maxStrLen )} @args;

  for (@args)
  {
    my $n = $maxStrLen - length($_);
    my $pad = ": ";
    for (my $i=0; $i<$n; $i++)
    {
      $pad .= " ";
    }
    my $size = keys %{$rTbl->{$_}};
    print "$_$pad$size\n";
  }
  print "\n";
}


# print elements of a hash table whose values are reference to a hash table so
sub printTableValuedTbl{

  my ($rTbl, $rSub) = @_; # the second argument is a subarray of the keys of the table

  my @args;
  if ($rSub)
  {
    @args = @{$rSub};
  }
  else
  {
    @args = keys %{$rTbl};
  }

  for (@args)
  {
    print "$_\n";
    for my $e ( keys %{$rTbl->{$_}} )
    {
      print "\t$e\n";
    }
  }
  print "\n";
}


# print elements of a hash table whose values are reference to an array so
# that indents of the value array elements are the same
sub printFormatedArrayValuedTbl{

  my ($rTbl, $rSub) = @_; # the second argument is a subarray of the keys of the table

  my @args;
  if ($rSub)
  {
    @args = @{$rSub};
  }
  else
  {
    @args = keys %{$rTbl};
  }

  for (@args)
  {
    print "$_\n";
    for my $e (@{$rTbl->{$_}})
    {
      print "\t$e\n";
    }
  }
  print "\n";
}

# print elements of a hash table so that arguments are aligned
sub printFormatedTblToFile{

  my ($rTbl, $rSub, $fh, $msg) = @_; # the second argument is a subarray of the keys of the table

  print $fh "\n$msg\n";

  my @args;
  if ($rSub)
  {
    @args = @{$rSub};
  }
  else
  {
    @args = keys %{$rTbl};
  }

  my $maxStrLen = 0;
  map { $maxStrLen = length($_) if( length($_) > $maxStrLen )} @args;

  for (@args)
  {
    my $n = $maxStrLen - length($_);
    my $pad = ": ";
    for (my $i=0; $i<$n; $i++)
    {
      $pad .= " ";
    }
    print $fh "$_$pad" . $rTbl->{$_} . "\n";
  }
  print $fh "\n";
}

# common part of two arrays
sub comm{

  my ($a1, $a2) = @_;

  my @c; # common array
  my %count;

  foreach my $e (@{$a1}, @{$a2}){ $count{$e}++ }

  foreach my $e (keys %count)
  {
    push @c, $e if $count{$e} == 2;
  }

  return @c;
}

# difference of two arrays
sub diff{

  my ($a1, $a2) = @_;

  my (%aa1, %aa2);

  foreach my $e (@{$a1}){ $aa1{$e} = 1; }
  foreach my $e (@{$a2}){ $aa2{$e} = 1; }

  my @d; # dfference array

  foreach my $e (keys %aa1, keys %aa2)
  {
    push @d, $e if exists $aa1{$e} && !exists $aa2{$e};
  }

  return @d;
}

# extract unique elements from an array
sub unique{

  my $a = shift;
  my %saw;
  my @out = grep(!$saw{$_}++, @{$a});

  return @out;
}

# read table with one column
sub readArray{

  my ($file, $hasHeader) = @_;
  my @rows;

  if ( ! -f $file )
  {
    warn "\n\n\tERROR in readArray(): $file does not exist";
    print "\n\n";
    exit 1;
  }

  open IN, "$file" or die "Cannot open $file for reading: $OS_ERROR";
  if ( defined $hasHeader )
  {
    <IN>;
  }
  foreach (<IN>)
  {
    chomp;
    push @rows, $_;
  }
  close IN;

  return @rows;
}

# write hash table to a file
sub writeTbl
{
  my ($rTbl, $outFile) = @_;
  my %tbl = %{$rTbl};
  open OUT, ">$outFile" or die "Cannot open $outFile for writing: $OS_ERROR";
  map {print OUT $_ . "\t" . $tbl{$_} . "\n"} sort keys %tbl;
  close OUT;
}

# read two column table; create a table that assigns
# elements of the first column to the second column
sub readTbl{

  my $file = shift;

  if ( ! -f $file )
  {
    warn "\n\n\tERROR in readTbl(): $file does not exist";
    print "\n\n";
    exit 1;
  }

  my %tbl;
  open IN, "$file" or die "Cannot open $file for reading: $OS_ERROR";
  foreach (<IN>)
  {
    chomp;
    my ($id, $t) = split /\s+/,$_;
    $tbl{$id} = $t;
  }
  close IN;

  return %tbl;
}


# read taxon table excluding outgroup seq ID and any seqID with OUTGROUP.* type label
sub readTxTbl{

  my ($file, $outgroupSeqID) = @_;

  if ( ! -f $file )
  {
    warn "\n\n\tERROR in readTxTbl(): $file does not exist";
    print "\n\n";
    exit 1;
  }

  my %tbl;
  open IN, "$file" or die "Cannot open $file for reading: $OS_ERROR";
  if ( defined $outgroupSeqID )
  {
    foreach (<IN>)
    {
      chomp;
      my ($id, $t) = split /\s+/,$_;

      if ( $t !~ /OUTGROUP.*/ )
      {
	$tbl{$id} = $t;
      }
    }
  }
  else
  {
    foreach (<IN>)
    {
      chomp;
      my ($id, $t) = split /\s+/,$_;

      if ( ($id ne $outgroupSeqID) && ($t !~ /OUTGROUP.*/) )
      {
	$tbl{$id} = $t;
      }
    }
  }
  close IN;

  return %tbl;
}


sub createCommandTxt{

    my (@arr) = @{$_[0]};
    my $file = "mothur_script.txt"; ##tmpnam();
    open OUT, ">$file" or die "Cannot open file $file to write: $!";
    foreach my $c (@arr){
        print OUT $c . "\n";
    }
    print OUT "quit()\n";

    return $file;
}

# print array to stdout
sub printArray
{
  my ($a, $header) = @_;
  print "\n$header\n" if $header;
  map {print "$_\n"} @{$a};
}

## parse fasta file and check if any of the seq IDs matches the first argument
sub findSeqIDinFasta
{
  my ($seqId, $inFile) = @_;

  if ( ! -f $inFile )
  {
    ##print "\n\nERROR in findSeqIDinFasta() at line " . __LINE__ . ": $inFile and does not exist\n\n\n";
    warn "\n\n\tERROR in findSeqIDinFasta(): $inFile and does not exist";
    print "\n\n";
    exit 1;
  }

  my $found = 0;
  open (FASTA, "<$inFile") or die "Cannot open $inFile for reading: $OS_ERROR";
  $/ = ">";
  my $junkFirstOne = <FASTA>;
  while (<FASTA>)
  {
    chomp;
    my ($def,@seqlines) = split /\n/, $_;
    my $seq = join '', @seqlines;
    my ($id) = split /\s+/, $def;
    if ( $id eq $seqId )
    {
      $found = 1;
      last;
    }
  }
  $/ = "\n";
  close FASTA;

  return $found;
}


# parse table with row ids (and optional header)
# output written to
# 1. tbl: <rowId> => <column of the table associated with rowId>
# 2. rowIds: array of row ids, in the order as they appear in the input file
# 3. header array: if header present
#
sub readBigTbl{

  my ($file, $hasHeader) = @_;

  if ( ! -f $file )
  {
    warn "\n\n\tERROR in readBigTbl(): $file does not exist";
    print "\n\n";
    exit 1;
  }

  my %tbl;
  my @header;
  my @rowIds;

  open IN, "$file" or die "Cannot open $file for reading: $OS_ERROR";

  if ( defined $hasHeader )
  {
    my $headerStr = <IN>;
    chomp $headerStr;
    @header = split "\t", $headerStr;
    shift @header; # get rid of <rowId> label
  }

  foreach my $line (<IN>)
  {
    chomp $line;
    my @f = split "\t", $line;
    my $id = shift @f;
    push @rowIds, $id;
    $tbl{ $id } = \@f;
  }
  close IN;

  return (\%tbl, \@rowIds, \@header);
}

# read lineage table
sub readLineageTbl{

  my $file = shift;

  if ( ! -f $file )
  {
    warn "\n\n\tERROR in readLineageTbl(): $file does not exist";
    print "\n\n";
    exit 1;
  }

  my %tbl;
  open IN, "$file" or die "Cannot open $file for reading: $OS_ERROR";
  foreach (<IN>)
  {
    chomp;
    my ($id, $t) = split /\s+/,$_;
    $tbl{$id} = $t;
    ## test for '/' characters
    if ($t =~ /\//)
    {
      warn "\n\n\tERROR: Discovered '/' for id: $id\t$t";
      print "\n\n";
      exit 1;
    }
  }
  close IN;

  return %tbl;
}

# write array to a file (one column format)
sub writeArray
{
  my ($a, $outFile) = @_;
  open OUT, ">$outFile" or die "Cannot open $outFile for writing: $OS_ERROR";
  map {print OUT "$_\n"} @{$a};
  close OUT
}

sub generateREADMEfile
{
  my $file = shift;

  my $text = qq~

The algorithm of automatic curation of full length sequences has the following structure

A given taxonomic rank (say phylum or family) a set of sequences from this
taxonomic rank members is chosed from RDP db, so that there are no more than 100
sequences per species. Outgroup sequences are chosen from a sibling taxonomic
rank.

I use SATe to generate a MSA of the input fasta file

A QC step consists of the following components

  mothur > summary.seqs()
  mothur > screen.seqs()
  trim_align.pl
  mothur > filter.seqs()

  screen.seqs() removes sequences using 95 percentile criteria for the start and
  the end of alignment postions and min length of the sequence. Sequences with
  ambiguity codes are also filtered out.

The remaining steps of the algorithm are

   * align outgroup sequence to the input Multiple Sequence Alignment
   * add aligned outgroup to the alignment
   * do the same for the input taxon file
   * build tree; reroot
   * generate annotation and query file; query file contains sequences with
     <genus>_sp taxonomy; annotation file contains the remaining sequences.
   * run vicut with the generated annotation and query files
   * remove outliers and rename query taxonomy based on vicut results; outliers are singleton clusters.
   * repeat the above two steps unit there are no outliers


The taxonomy_cleanup.log file contains the standard output of the taxonomic cleanup command.

At the end is a list of lost taxons and transformation table from old to new
taxon assignment. NA means that sequences were removed in the QC step. For example

Mycoplasma_felis:            NA(6)
Mycoplasma_imitans:          Mycoplasma_gallisepticum(1)

The first line means that 6 sequences of Mycoplasma_felis were removed in the QC
step. There was only one sequence of Mycoplasma_imitans and it was renamed to
Mycoplasma_gallisepticum.

Please check out *_aln.bad.summary file for taxonomy and alignment parameters of
all sequences removed as a result of QC. The last column contains a reason for
removal.

trim_align.pl trims sequences using 95% criterion for the start and end positions.

filter.seqs() removes all-gap columns from the trimmed MSA.

*_nr_SATe_aln_good95_tf_wOG.fa file contains final MSA including the outgroup
 sequence after the QC step and removal of gap columns.

* _nr_SATe_aln.fa contains the initial alignment

Here is a set of phylogenetic trees that are generated by the pipeline

*_nr_SATe_aln_good95_tf_wOG_rr_sppSeqIDs_before_tx_change.tree
*_nr_SATe_aln_good95_tf_wOG_rr_spp_before_tx_change.tree

The above two trees (generated using FastTree) are trees with taxonomy before
taxonomy was changed using vicut.

_spp contains species lables at the leaf nodes
_sppSeqIDs contains species_seqID lables at the leaf nodes

The following trees are generated after the initial taxonomy change

*_nr_SATe_aln_good95_tf_wOG_rr_spp.tree
*_nr_SATe_aln_good95_tf_wOG_rr_sppSeqIDs.tree
*_nr_SATe_aln_good95_tf_wOG_rr_sppCltr.tree
*_nr_SATe_aln_good95_tf_wOG_rr_sppCondensed.tree

_sppCltr contains <species name>_<vicut cluster ID> at the leaf nodes
_sppCondensed is a condencsed _spp tree (clades collapsed to one leaf).

If there are outliers in the tree, they will be removed in the second prunning
step of the algorithm and the corresonding trees are labeled as

*_nr_SATe_aln_good95_tf_wOG_rr_pruned1_spp.tree
*_nr_SATe_aln_good95_tf_wOG_rr_pruned1_sppCltr.tree
*_nr_SATe_aln_good95_tf_wOG_rr_pruned1_sppCondensed.tree
*_nr_SATe_aln_good95_tf_wOG_rr_pruned1_sppSeqIDs.tree

~;

  open OUT, ">$file" or die "Cannot open $file for writing: $OS_ERROR";
  print OUT "$text\n";
  close OUT;
}


# test if OG seq's form one or more clusters in the tree
sub test_OG
{
  my ($treeFile, $rogInd) = @_;

  my %ogInd = %{$rogInd};

  my $debug_test_OG = 0;

  my $ret = 0;

  print "\t--- Extracting leaves\n" if $debug_test_OG;
  my $treeLeavesFile = "$grPrefix" . "_sppSeqIDs.leaves";
  my $cmd = "rm -f $treeLeavesFile; nw_labels -I $treeFile > $treeLeavesFile";
  print "\tcmd=$cmd\n" if $dryRun || $debug_test_OG;
  system($cmd) == 0 or die "system($cmd) failed with exit code: $?" if !$dryRun;

  print "\t--- Reading leaves\n" if $debug_test_OG;
  my @leaves = readArray($treeLeavesFile);

  print "\t--- Checking the number of clusters formed by OG seqs\n" if $debug_test_OG;
  my @ogIdx;
  for my $i (0..$#leaves)
  {
    if ( exists $ogInd{$leaves[$i]} )
    {
      push @ogIdx, $i;
    }
  }

  printArray(\@ogIdx, "\nPositions of OG seq's") if ($debug_test_OG);

  ## identifying consecutive indices ranges
  my @start;
  my @end;

  push @start, $ogIdx[0];
  if (@ogIdx>1)
  {
    for my $i (1..$#ogIdx)
    {
      ##if ( !$foundEnd && $ogIdx[$i] != $start[$rIdx] )
      if ( $ogIdx[$i-1]+1 != $ogIdx[$i] )
      {
	#$foundEnd = 1;
	push @end, $ogIdx[$i-1];
	push @start, $ogIdx[$i];
      }
      if ($i==$#ogIdx)
      {
	push @end, $ogIdx[$i];
      }

      if (0 && $debug_test_OG)
      {
	print "\ni: $i\n";
	printArray(\@start, "start");
	printArray(\@end, "end");
      }
    }
  }
  else
  {
    push @end, $ogIdx[0];
  }

  my @ogPos1;  # OG positions
  for my $i (0..$#start)
  {
    push @ogPos1, ($start[$i] .. $end[$i]);
  }

  my @og = @leaves[@ogPos1];
  my @ogBig = @leaves[($start[0] .. $end[$#end])];

  printArrayByRow(\@og, "\nOutgroup elements") if ($debug_test_OG);

  if ( scalar(@start) != scalar(@end) )
  {
    warn "$grPrefix\n\n\tERROR: start and end arrays have different lengths!";
    print "length(start): " . @start . "\n";
    print "length(end): " . @end . "\n\n";
    $ret = 1;
  }

  my @rangeSize;
  for my $i (0..$#start)
  {
    push @rangeSize, ($end[$i] - $start[$i]+1);
  }

  if ($debug_test_OG)
  {
    print "\nstart\tend\tsize\n";
    for my $i (0..$#start)
    {
      print "$start[$i]\t$end[$i]\t$rangeSize[$i]\n";
    }
    print "\n";
  }

  if (@rangeSize>1)
  {
    warn "\n\n\tERROR: Detected multiple OG clusters";
    print "\n\n";

    my $imax = argmax(\@rangeSize);
    print "imax: $imax\n";
    print "Maximal range size: " . $rangeSize[$imax] . "\n";

    my $minCladeSize = @leaves;
    my $minCladeSizeIdx = $imax;
    print "Clade size of each cluster of maximal range size\n";
    print "\nidx\tstart\tend\trgSize\tcladeSize\n";
    for my $i (0..$#rangeSize)
    {
      #if ($rangeSize[$i] == $rangeSize[$imax])
      if (1)
      {
	my @pos = ($start[$i] .. $end[$i]);
	my @og = @leaves[@pos];

	#print "\t--- Extracting the clade of OG sequences\n";
	my $ogCladeTreeFile = "$grPrefix" . "_clade.tree";
	$cmd = "rm -f $ogCladeTreeFile; nw_clade $treeFile @og > $ogCladeTreeFile";
	#print "\tcmd=$cmd\n" if $dryRun || $debug_test_OG;
	system($cmd) == 0 or die "system($cmd) failed with exit code: $?" if !$dryRun;

	#print "\t--- Extracting leaves of the OG clade\n";
	my $ogCladeTreeLeavesFile = "$grPrefix" . "_clade.leaves";
	$cmd = "rm -f $ogCladeTreeLeavesFile; nw_labels -I $ogCladeTreeFile > $ogCladeTreeLeavesFile";
	#print "\tcmd=$cmd\n" if $dryRun || $debug_test_OG;
	system($cmd) == 0 or die "system($cmd) failed with exit code: $?" if !$dryRun;

	#print "\t--- Reading the leaves\n" if $debug_test_OG;
	my @ogCladeLeaves = readArray($ogCladeTreeLeavesFile);

	print "i: $i\t$start[$i]\t$end[$i]\t$rangeSize[$i]\t" . @ogCladeLeaves . "\n";
	if ( @ogCladeLeaves < $minCladeSize )
	{
	  $minCladeSize = @ogCladeLeaves;
	  $minCladeSizeIdx = $i;
	}
      }
    }

    # $imax = $minCladeSizeIdx;
    # print "\nUpdated imax: $imax\n";
    $ret = 1;
  }
  elsif ( !( $start[0] == 0 || $end[0] == $#leaves) )
  {
    warn "\n\n\tERROR: In the pruned tree outgroups sequences are not at the top or bottom of the tree!";

    print "\n\nNumber of leaves: " . @leaves . "\n";
    print "\nstart\tend\tsize\n";
    for my $i (0..$#start)
    {
      print "$start[$i]\t$end[$i]\t$rangeSize[$i]\n";
    }
    print "\n";

    printArrayByRow(\@og, "og");
    print "\n";

    my $maxOGbigSize = 100;
    if ( @ogBig < $maxOGbigSize )
    {
      printArrayByRow(\@ogBig, "Leaves from first to last OG seq");
    }

    print "\t--- Extracting the clade of OG sequences\n";
    my $ogCladeTreeFile = "$grPrefix" . "_OG_clade.tree";
    $cmd = "rm -f $ogCladeTreeFile; nw_clade $treeFile @og > $ogCladeTreeFile";
    print "\tcmd=$cmd\n" if $dryRun || $debug_test_OG;
    system($cmd) == 0 or die "system($cmd) failed with exit code: $?" if !$dryRun;

    #print "\t--- Extracting leaves of the OG clade\n";
    my $ogCladeTreeLeavesFile = "$grPrefix" . "_OG_clade.leaves";
    $cmd = "rm -f $ogCladeTreeLeavesFile; nw_labels -I $ogCladeTreeFile > $ogCladeTreeLeavesFile";
    print "\tcmd=$cmd\n" if $dryRun || $debug_test_OG;
    system($cmd) == 0 or die "system($cmd) failed with exit code: $?" if !$dryRun;

    #print "\t--- Reading the leaves\n" if $debug_test_OG;
    my @ogCladeLeaves = readArray($ogCladeTreeLeavesFile);

    my $maxCladeSize = 100;
    if ( @ogCladeLeaves < $maxCladeSize )
    {
      printArrayByRow(\@ogCladeLeaves, "OG Clade Leaves");
    }
    else
    {
      print "\n\tLeaves of the OG clade written to $ogCladeTreeLeavesFile\n"
    }

    print "\n\tNumber of leaves of the OG clade: " . @ogCladeLeaves . "\n";
    print   "\tNumber of OG sequences: " . @og . "\n\n";

    $ret = 1;
  }
  else
  {
    print "\t--- Extracting the clade of OG sequences\n" if $debug_test_OG;
    my $ogCladeTreeFile = "$grPrefix" . "_OG_clade.tree";
    $cmd = "rm -f $ogCladeTreeFile; nw_clade $treeFile @og > $ogCladeTreeFile";
    print "\tcmd=$cmd\n" if $dryRun || $debug_test_OG;
    system($cmd) == 0 or die "system($cmd) failed with exit code: $?" if !$dryRun;

    #print "\t--- Extracting leaves of the OG clade\n";
    my $ogCladeTreeLeavesFile = "$grPrefix" . "_OG_clade.leaves";
    $cmd = "rm -f $ogCladeTreeLeavesFile; nw_labels -I $ogCladeTreeFile > $ogCladeTreeLeavesFile";
    print "\tcmd=$cmd\n" if $dryRun || $debug_test_OG;
    system($cmd) == 0 or die "system($cmd) failed with exit code: $?" if !$dryRun;

    #print "\t--- Reading the leaves\n" if $debug_test_OG;
    my @ogCladeLeaves = readArray($ogCladeTreeLeavesFile);

    if ( @ogCladeLeaves != @og )
    {
      warn "\n\n\tERROR: The outgroup sequences do not form a monophyletic clade!";

      my $maxCladeSize = 100;
      if ( @ogCladeLeaves < $maxCladeSize )
      {
	printArrayByRow(\@ogCladeLeaves, "OG Clade Leaves");
      }
      else
      {
	print "\n\tLeaves of the OG clade written to $ogCladeTreeLeavesFile\n"
      }

      print "\n\tNumber of leaves of the OG clade: " . @ogCladeLeaves . "\n";
      print   "\tNumber of OG sequences: " . @og . "\n\n";
      $ret = 1;
    }
  }

  print "\n\tOG seq's form a monophylectic clade at the top or bottom of the input tree\n\n" if $debug_test_OG;

  return $ret;
}

# print array to stdout
sub printArrayByRow
{
  my ($a, $header) = @_;

  local $" = '\n ';
  ##local $, = ',';
  print "$header:\n" if $header;
  map { print "$_\n" } @{$a};
  print "\n";
}

sub argmax
{
  my $r = shift;

  my $index = undef;
  my $max   = undef;

  my $count = 0;
  foreach my $val(@{$r})
  {
    if ( not defined $max or $val > $max )
    {
      $max   = $val;
      $index = $count;
    }
    $count++;
  }
  return $index;
}

sub build_clError
{
  my ($mcDir, $errorDir, $refSibDir) = @_;

  my $Rscript = qq~

myHist <- function(x, main=\"\", br=100, ... )
{
    hist(x, br=br, col=2, las=1, main=main, ...)
}

## integrate d from x0 to x1
myIntegral <- function(d, x0, x1){
    dx <- d\$x[2]-d\$x[1]
    i0 <- which.min(abs(d\$x - x0))
    i1 <- which.min(abs(d\$x - x1))
    sum(d\$y[i0:i1]) * dx
}

file <- paste(\"$refSibDir\",\"/ref.postProbs\",sep=\"\")
ref.nFields <- count.fields(file, sep = \"\\t\")
ref.maxNumFields <- max(ref.nFields)
ref.pp <- read.table(file, sep=\"\\t\", col.names = paste0("V",seq_len(ref.maxNumFields)), fill = TRUE, stringsAsFactors=FALSE, row.names=1, header=F)
ref.nFields <- ref.nFields - 1
names(ref.nFields) <- rownames(ref.pp)

file <- paste(\"$refSibDir\",\"/sib.postProbs\",sep=\"\")
sib.nFields <- count.fields(file, sep = \"\\t\")
sib.maxNumFields <- max(sib.nFields)
sib.pp <- read.table(file, sep=\"\\t\", col.names = paste0("V",seq_len(sib.maxNumFields)), fill = TRUE, stringsAsFactors=FALSE, row.names=1, header=F)
sib.nFields <- sib.nFields - 1
names(sib.nFields) <- rownames(sib.pp)

files <- list.files(path=\"$errorDir\", pattern=\"*.txt\", full.names=TRUE)
length(files)

files <- setdiff(files, c(\"spp_paths.txt\", \"modelIds.txt\"))
length(files)

(ii <- grep(\"error\", files))
length(ii)
if ( length(ii) )
    files <- files[-ii]
length(files)

(i <- grep(\"ncProbThlds.txt\", files))
length(i)
if ( length(i) )
files <- files[-i]
length(files)

thldTbl <- c()
errTbl <- c()
fpError <- c()
fnError <- c()

outDir <- \"$mcDir\"
(figFile <- paste(outDir,\"/error_thld_figs.pdf\",sep=\"\"))
pdf(figFile, width=11, height=11)
op <- par(mar=c(4,4,4.5,0.5), mgp=c(2.25,0.6,0),tcl = -0.3)
for ( file in files )
{
    print(file)

    ## now, reading log posterior probabilities files is more complicated as for
    ## higher taxons the number of these log posteriors is greater than 1000, but
    ## for siblings its a 1000, so we have a 'table' with different number of
    ## columns.

    nFields <- count.fields(file, sep = \'\\t\')
    maxNumFields <- max(nFields)

    tbl <- read.table(file, sep=\"\\t\", col.names = paste0(\"V\",seq_len(maxNumFields)), fill = TRUE, stringsAsFactors=FALSE, row.names=1)
    dim(tbl)
    ids <- rownames(tbl)
    refID <- ids[1]

    nFields <- nFields - 1 # the first column is row name

    i <- which(ids==refID)
    x.ref <- as.numeric(as.matrix(tbl[i,1:nFields[1]]))

    ii <- setdiff(seq(ids), i)
    x.sib <- c()
    for ( i in ii )
    {
        x.sib <- c(x.sib, as.numeric(as.matrix( tbl[i,1:nFields[i]] )))
    }

    if ( length(x.ref)==0 ) {
        stop(\"length(x.ref) is 0\")
    } else if ( length(x.sib)==0 ) {
        stop(\"length(x.sib) is 0\")
    }

    d.ref <- density(x.ref)
    d.sib <- density(x.sib)

    xmin.ref <- min(x.ref)
    xmax.sib <- max(x.sib)

    d.ref.fun <- approxfun(d.ref\$x, d.ref\$y, yleft=0, yright=0)
    d.sib.fun <- approxfun(d.sib\$x, d.sib\$y, yleft=0, yright=0)

    ff <- function(x) d.ref.fun(x)  - d.sib.fun(x)

    xmin <- min(c(d.ref\$x, d.sib\$x))
    xmax <- max(c(d.ref\$x, d.sib\$x))
    x <- seq(from=xmin, to=xmax, length=1000)
    y <- ff(x)
    r <- uniroot(ff, c(x[which.min(y)], x[which.max(y)]))
    ##r <- uniroot(ff, c( xmin.ref, d.ref\$x[which.max(d.ref\$y)]))
    p0 <- r\$root

    # plot(x,y,main=refID, type='l')
    # abline(h=0, col='gray80'); abline(v=p0,col='gray80')
    # abline(v=x[which.min(y)], col='red')
    # abline(v=x[which.max(y)], col='red')

    if ( ff(x[which.max(y)]) > ff(x[which.min(y)]) )
    {
        dx <- diff(d.sib\$x)[1]
        idx <- d.sib\$x<0
        F1.sib <- sum(d.sib\$y[idx])*dx - cumsum(d.sib\$y[idx])*dx
        F1.sib.fun <- approxfun(d.sib\$x[idx], F1.sib, yleft=1, yright=0)
        x <- seq(p0, 0, length=100)
        tx <- cbind(x, F1.sib.fun(x))   # I don't think / F1.sib.fun(x[1])
                                        # normalization is correct. I should be
                                        # computing probabilities of hitting a
                                        # given value or more
    } else {
      tx <- cbind(p0, 0)
    }

    if ( xmax.sib < xmin.ref )
    {
      ##p0 <- min( c( (xmax.sib + xmin.ref) / 2, xmin.ref ) )
      p0 <- min( c( (xmax.sib + xmin.ref) / 2, xmax.sib ) )
    }

    thldTbl[refID] <- p0

    ## probability of a FP error = integral of d.sib from p0 to +inf
    fpError[refID] <- 0
    fnError[refID] <- 0
    if ( p0 < max(d.sib\$x) ) {
      fpError[refID] <- myIntegral(d.sib, p0, max(d.sib\$x)) # integrate(d.sib.fun, lower=p0, upper=max(d.sib\$x))[[1]]
      fnError[refID] <- myIntegral(d.ref, min(d.ref\$x), p0) # integrate(d.ref.fun, lower=min(d.ref\$x), upper=p0, subdivisions=2000)[[1]]
    }

    errTbl[refID] <- fpError[refID] + fnError[refID]

    plot(d.ref, xlim=c(min(x.sib),0), xlab=\"log10[ p(x|M) ]\", ylim=c(0, max(c(d.ref\$y, d.sib\$y))), las=1,
             main=paste(refID, " (n.ref=", ref.nFields[refID][[1]], ")", sprintf(\"\\nthld=%.2f  fpError=%.2f  fnError=%.2f\",p0, fpError[refID], fnError[refID])))
    lines(d.sib, col=2)
    if ( length(ids) > 5 ) {
      legend(\"topleft\",legend=c(refID, \"Siblings\"), fill=c(1,2), inset=0.05, title=\"MC model (M)\", cex=1)
    } else {
      legend(\"topleft\",legend=ids, fill=c(1,rep(2,length(ids)-1)), inset=0.05, title=\"MC model (M)\", cex=0.7)
    }
    abline(v=p0, col='gray80')
    hist(as.numeric((ref.pp[refID, 1:ref.nFields[refID]])), add=T, col=1, br=100)
    hist(as.numeric((sib.pp[refID, 1:sib.nFields[refID]])), add=T, col=2, br=100)

    outfile <- paste(outDir,\"/\",refID,\"_error.txt\", sep=\"\")
    write.table(tx, file=outfile, sep=\"\t\", row.names=F, col.names=F)
}
par(op)
dev.off()

thldTbl2 <- cbind(names(thldTbl),thldTbl)
colnames(thldTbl2) <- c(\"Taxon\",\"Threshold\")
dim(thldTbl2)

(outFile <- paste(outDir,\"/ncProbThlds.txt\",sep=\"\"))
write.table(thldTbl2,file=outFile, sep=\"\\t\",row.names=F, col.names=T, quote=F)

(outFile <- paste(outDir,\"/errorTbl.txt\",sep=\"\"))
write.table(cbind(errTbl),file=outFile, sep=\"\\t\",row.names=F, col.names=T, quote=F)

(outFile <- paste(outDir,\"/fpErrorTbl.txt\",sep=\"\"))
write.table(cbind(fpError),file=outFile, sep=\"\\t\",row.names=F, col.names=T, quote=F)

(outFile <- paste(outDir,\"/fnErrorTbl.txt\",sep=\"\"))
write.table(cbind(fnError),file=outFile, sep=\"\\t\",row.names=F, col.names=T, quote=F)

(figFile <- paste(outDir,\"/error_tbl_hists.pdf\",sep=\"\"))
pdf(figFile, width=11, height=11)
op <- par(mar=c(4,4,4.5,0.5), mgp=c(2.25,0.6,0),tcl = -0.3)
myHist(errTbl)
myHist(log(errTbl))
par(op)
dev.off()

  ~;

  runRscript( $Rscript, "noErrorCheck" );
}

## check if each node of the lineage structure has only one parent
sub check_parent_consistency
{
  my $r = shift;
  my %lineageTbl = %{$r};

  my  %prt;
  for my $id ( keys %lineageTbl )
  {
    my $lineage = $lineageTbl{$id};
    my @f = split ";", $lineage;
    my $sp = pop @f;
    my $subGe = pop @f;
    my $ge = pop @f;
    my $fa = pop @f;
    my $or = pop @f;
    my $cl = pop @f;
    my $ph = pop @f;

    $subGe = "sg_$subGe";
    $ge = "g_$ge";
    $fa = "f_$fa";
    $or = "o_$or";
    $cl = "c_$cl";
    $ph = "p_$ph";

    $prt{$sp}{$subGe}++;
    $prt{$subGe}{$ge}++;
    $prt{$ge}{$fa}++;
    $prt{$fa}{$or}++;
    $prt{$or}{$cl}++;
    $prt{$cl}{$ph}++;
  }

  my $ret = 0;
  for my $tx (keys %prt)
  {
    my $nPrts = keys %{$prt{$tx}};
    if ( $nPrts > 1 )
    {
      $ret = 1;
      print "\n\n\tERROR: $tx has more than one parent";
      print "\n\t$tx parents\n";
      for (keys %{$prt{$tx}})
      {
	print "\t\t$_\n";
      }
      print "\n\n";
    }
  }

  return $ret;
}

## are two arrays equal set-theoretically
sub setequal
{
  my ($rA, $rB) = @_;

  my @a = @{$rA};
  my @b = @{$rB};
  my @c = comm(\@a, \@b);

  my $ret = 1;

  if (@c != @a || @c != @b)
  {
    warn "\n\n\tERROR: Elements of the two arrays do not match";
    print "\n\tNumber of elements in the first array: " . @a . "\n";
    print "\tNumber of elements in the second array: " . @b . "\n";
    print "\tNumber of common elements: " . @c . "\n";

    print "\na: ";
    map {print "$_ "} @a;
    print "\n\n";

    print "b: ";
    map {print "$_ "} @b;
    print "\n\n";

    # writeArray(\@a, "a.txt");
    # writeArray(\@b, "b.txt");
    #print "\n\tNew taxon keys and fasta IDs written to a.txt and b.txt, respectively\n\n";

    if (@a > @b)
    {
      my @d = diff(\@a, \@b);
      print "\nElements in a, but not b:\n";
      for (@d)
      {
	print "\t$_\n";
      }
      print "\n\n";
    }

    if (@b > @a)
    {
      my @d = diff(\@b, \@a);
      print "\nElements in b that are not in a:\n";
      for (@d)
      {
	print "\t$_\n";
      }
      print "\n\n";
    }

    $ret = 0;
  }

  return $ret;
}

sub build_cond_spp_tree
{
  my ($treeFile, $txFile, $condSppFile) = @_;

  my %txTbl = readTbl($txFile);
  my @txs = keys %txTbl;

  ## extracting leave IDs
  my $treeLeavesFile = $grPrefix . "_tmp_tree.leaves";
  $cmd = "rm -f $treeLeavesFile; nw_labels -I $treeFile > $treeLeavesFile";
  print "\tcmd=$cmd\n" if $dryRun || $debug;
  system($cmd) == 0 or die "system($cmd) failed with exit code: $?" if !$dryRun;

  my @treeLeaves = readArray($treeLeavesFile);

  if ( !setequal( \@txs, \@treeLeaves ) )
  {
    warn "\n\n\tERROR: Discrepancy between sequence IDs of the leaves of $treeFile and the keys of the taxon table";
    print "\n\n";
    exit 1;
  }

  my $sppTreeFile = "$grPrefix" . "_tmp_spp.tree";
  $cmd = "rm -f $sppTreeFile; nw_rename $treeFile $txFile | nw_order -c n  - > $sppTreeFile";
  print "\tcmd=$cmd\n" if $dryRun || $debug;
  system($cmd) == 0 or die "system($cmd) failed with exit code: $?" if !$dryRun;

  $cmd = "rm -f $condSppFile; nw_condense $sppTreeFile > $condSppFile";
  print "\tcmd=$cmd\n" if $dryRun || $debug;
  system($cmd) == 0 or die "system($cmd) failed with exit code: $?" if !$dryRun;

  print "\n\ntree:        $treeFile\n";
  print     "tx:          $txFile\n";
  print     "sppTree:     $sppTreeFile\n";
  print     "condSppTree: $condSppFile\n\n";

}

## For each species the script looks at

## 1. the clade of that species in the spp.tree
## 2. the clade of that species in the spp_cond.tree

## A purity of a clade is the entropy of the proportions of different species
## there. Purity 0 means, the clade consists of only one species.

## The sum of species clade purities is reported for the spp and spp_cond trees.

## Clades are also reported
sub get_tree_spp_purity
{
  my ($treeFile, $txFile, $condSppTreeFile) = @_;

  my %txTbl = readTbl($txFile);
  my @txs = keys %txTbl;

  ## extracting leave IDs
  my $treeLeavesFile = $grPrefix . "_tmp_tree.leaves";
  $cmd = "rm -f $treeLeavesFile; nw_labels -I $treeFile > $treeLeavesFile";
  print "\tcmd=$cmd\n" if $dryRun || $debug;
  system($cmd) == 0 or die "system($cmd) failed with exit code: $?" if !$dryRun;

  my @treeLeaves = readArray($treeLeavesFile);

  if ( !setequal( \@txs, \@treeLeaves ) )
  {
    warn "\n\n\tERROR: Discrepancy between sequence IDs of the leaves of $treeFile and the keys of the taxon table";
    print "\n\n";
    exit 1;
  }

  my $sppTreeFile = "$grPrefix" . "_tmp_spp.tree";
  $cmd = "rm -f $sppTreeFile; nw_rename $treeFile $txFile | nw_order -c n  - > $sppTreeFile";
  print "\tcmd=$cmd\n" if $dryRun || $debug;
  system($cmd) == 0 or die "system($cmd) failed with exit code: $?" if !$dryRun;

  # $cmd = "rm -f $treeLeavesFile; nw_labels -I $sppTreeFile > $treeLeavesFile";
  # print "\tcmd=$cmd\n" if $dryRun || $debug;
  # system($cmd) == 0 or die "system($cmd) failed with exit code: $?" if !$dryRun;
  # my @sppTreeLeaves = readArray($treeLeavesFile);

  $cmd = "rm -f $condSppTreeFile; nw_condense $sppTreeFile > $condSppTreeFile";
  print "\tcmd=$cmd\n" if $dryRun || $debug;
  system($cmd) == 0 or die "system($cmd) failed with exit code: $?" if !$dryRun;

  $cmd = "rm -f $treeLeavesFile; nw_labels -I $condSppTreeFile > $treeLeavesFile";
  print "\tcmd=$cmd\n" if $dryRun || $debug;
  system($cmd) == 0 or die "system($cmd) failed with exit code: $?" if !$dryRun;

  my @condSppTreeLeaves = readArray($treeLeavesFile);

  my %spFreq; # species frequency
  map { $spFreq{$_}++ } @condSppTreeLeaves;

  # selecting species appearing more than once in the condensed species tree
  my @hiFreqSpp;
  for (keys %spFreq)
  {
    if ( $spFreq{$_} > 1 )
    {
      push @hiFreqSpp, $_;
    }
  }

  @hiFreqSpp = sort { $spFreq{$b} <=> $spFreq{$a} } @hiFreqSpp;

  print "\n\ntree:        $treeFile\n";
  print     "tx:          $txFile\n";
  print     "sppTree:     $sppTreeFile\n";
  print     "condSppTree: $condSppTreeFile\n\n";

  print "\nSpecies freq's within the species condensed tree\n";
  printFormatedTbl(\%spFreq, \@hiFreqSpp);
  print "\n\n";

  ## looking at the clades of of hiFreqSpp

  #
  # we need to know seq IDs of seq's of a given species
  #
  if (0)
  {
    my %spToSeqIDs;
    for my $id (keys %txTbl)
    {
      push @{$spToSeqIDs{ $txTbl{$id} }}, $id;
    }

    print "\n\nhiFreqSpp\n";
    for my $sp (@hiFreqSpp)
    {
      my @ids = @{$spToSeqIDs{ $sp }};

      print "$sp (n=" . @ids . ")\t";

      ## Generating species' clade tree
      my $cladeFile = $sp . "_clade.tree";
      my $cmd = "rm -f $cladeFile; nw_clade $treeFile @ids | nw_order -c n  - > $cladeFile";
      print "\tcmd=$cmd\n" if $dryRun || $debug;
      system($cmd) == 0 or die "system($cmd) failed with exit code: $?" if !$dryRun;

      ## Getting leaves
      my $lFile = "leaves.txt";
      $cmd = "rm -f $lFile; nw_labels -I $cladeFile > $lFile";
      print "\tcmd=$cmd\n" if $dryRun || $debug;
      system($cmd) == 0 or die "system($cmd) failed with exit code: $?" if !$dryRun;

      my @leaves = readArray($lFile);

      ## entropy of the species
      my @lSpp = @txTbl{@leaves}; # leaf species
      my %lSpFreqTbl; # frequency table of leaf species
      map { $lSpFreqTbl{$_}++ } @lSpp;

      my @lSpFreq = values %lSpFreqTbl;
      # my $total = sum( @lSpFreq );
      # my @lSpProp = map{ $_ / $total } @lSpFreq;
      my $H = evenness( \@lSpFreq );

      print "n(clade spp)=" . (keys %lSpFreqTbl) . "\tEvenness: " . sprintf("%.4f", $H) . "\n";
      #  print "\nSpecies freq's within the species' clade\n";
      my @clSpp = sort { $lSpFreqTbl{$b} <=> $lSpFreqTbl{$a} } keys  %lSpFreqTbl;
      printFormatedTbl( \%lSpFreqTbl, \@clSpp );
      print "\n\n";

      ## leaf => sp table
      my $l2spFile = $sp . "_leaf_to_spp.txt";
      open OUT, ">$l2spFile" or die "Cannot open $l2spFile for writing: $OS_ERROR";
      for (@leaves)
      {
	print OUT "$_\t" . $txTbl{$_} . "\n";
      }
      close OUT;
      ## species tree
      my $sFile = $sp . "_clade_spp.tree";
      $cmd = "rm -f $sFile; nw_rename $cladeFile $l2spFile | nw_order -c n  - > $sFile";
      print "\tcmd=$cmd\n" if $dryRun || $debug;
      system($cmd) == 0 or die "system($cmd) failed with exit code: $?" if !$dryRun;

      ## condensed species tree
      my $csFile = $sp . "_clade_cond_spp.tree";
      $cmd = "rm -f $csFile; nw_condense $sFile > $csFile";
      print "\tcmd=$cmd\n" if $dryRun || $debug;
      system($cmd) == 0 or die "system($cmd) failed with exit code: $?" if !$dryRun;

      if ( $showCladeTrees && $OSNAME eq "darwin")
      {
	## plot the condensed species tree
	my $pdfFile = $cladeTreesDir . $sp . "_clade_cond_spp_tree.pdf";
	my $title   = $sp . " clade cond spp tree";

	# $cmd = "root_tree.pl -i $csFile";
	# print "\tcmd=$cmd\n" if $dryRun || $debug;
	# system($cmd) == 0 or die "system($cmd) failed with exit code: $?" if !$dryRun;

	##plot_color_tree($csFile, $pdfFile, $title);
	plot_tree_bw($csFile, $pdfFile, $title);

	$cmd = "open $pdfFile";
	print "\tcmd=$cmd\n" if $dryRun || $debug;
	system($cmd) == 0 or die "system($cmd) failed with exit code: $?" if !$dryRun;
      }
    }

  }
}

# Shannon entropy
sub entropy
{
    my $x = shift;
    my $n = sum (@{$x});
    #my @p = map{ $_ / $n } @{$x};

    my $H = 0; # output value
    foreach my $v ( @{$x} )
    {
      if ( $v )
      {
	my $p = $v / $n;
	$H -= $p * log( $p );
      }
    }
    return $H;
}


sub evenness
{
    my $x = shift;
    my $n = sum (@{$x});
    #my @p = map{ $_ / $n } @{$x};

    my $H = 0; # output value
    foreach my $v ( @{$x} )
    {
      if ( $v )
      {
	my $p = $v / $n;
	$H -= $p * log( $p );
      }
    }
    return $H / log( @{$x} );
}


exit 0;<|MERGE_RESOLUTION|>--- conflicted
+++ resolved
@@ -947,13 +947,8 @@
   my @query2b;
   my @ann2b;
 
-<<<<<<< HEAD
   open QOUT, ">$queryFile2b" or die "Cannot open $queryFile2b for writing: $OS_ERROR";
   open AOUT, ">$annFile2b" or die "Cannot open $annFile2b for writing: $OS_ERROR";
-=======
-  open QOUT, ">$queryFile2" or die "Cannot open $queryFile2 for writing: $OS_ERROR";
-  open AOUT, ">$annFile2" or die "Cannot open $annFile2 for writing: $OS_ERROR";
->>>>>>> d335d21f
   for my $id ( keys %newTx )
   {
     my $t = $newTx{$id};
@@ -974,11 +969,7 @@
       {
 	push @ann2b, $id;
 	print AOUT "$id\t$t\n";
-<<<<<<< HEAD
 	print "Ann2b: $id\t$t - with suffix2 def\n";# if $debug;
-=======
-	print "Ann2: $id\t$t - with suffix2 def\n";# if $debug;
->>>>>>> d335d21f
       }
     }
     else
