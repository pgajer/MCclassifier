--- conflicted
+++ resolved
@@ -1970,12 +1970,6 @@
 printFormatedTbl(\%finalCondSppTreeLeafFreq, \@finalCondSppTreeCountGr1Leaves);
 print "\n\n";
 
-
-<<<<<<< HEAD
-##exit 1;
-
-=======
->>>>>>> 283170bf
 $section = qq~
 
 ##
