#!/usr/bin/env perl

=head1 NAME

  taxonomy_cleanup.pl

=head1 DESCRIPTION

  Given a phylogenetic tree with outgroup sequences and a lineage data, the
  script runs vicut clustering based on the taxonomic information, using
  different incarnations of the majority vote strategy to clean up taxonomy at
  all taxonomic ranks up to the class level.

  The alignment data (especially the trimmed one) is maintained for the purpose
  truncation and generation of variable region reference db. As such MSAs have
  to curry with them outgroup sequences and hence there has to be a version
  of the lineage file that contains OG info.

  One possibility would be to maintain an outgroup lineage file and a separate
  target group lineage file that would not contain any outgroup sequences.

  Outgroup sequences are kept for the species taxonomy cleanup to identify
  sequences of the target group that cluster with outgroup sequences. These
  sequences will be removed from the target db as errors.

=head1 SYNOPSIS

  taxonomy_cleanup.pl -i <input group name>

=head1 OPTIONS

=over

=item B<--input-group-name, -i>
  Prefix of input group. For example, if Firmicutes_group_6_dir is a directory
  Firmicutes_group_6 group, then the input group name is "Firmicutes_group_6".

=item B<--use-long-spp-names>
  Use long species names for sequences from multi-species vicut clusters.

=item B<--taxon-size-thld>
  Upper limit for the number of elements within each taxon

=item B<--build-model-data>
  Generate
    - species lineage file (grPrefix_final.spLineage)
    - taxon file (grPrefix_final.tx)
    - ungapped fasta file corresponding to sequences present in the taxon file

=item B<--rm-ref-outliers>
  Removing sequences identified as outliers in ref_sib_pp_models.R

=item B<--show-clade-trees>
  Show clade trees.

=item B<--verbose, -v>
  Prints content of some output files.

=item B<--quiet>
  Do not print progress messages.

=item B<--debug>
  Prints system commands

=item B<--debug-spp>
  Debug some isolated species taxonomy cleanup steps.

=item B<--dry-run>
  Print commands to be executed, but do not execute them.

=item B<-h|--help>
  Print help message and exit successfully.

=back

=head1 EXAMPLE

  cd /Users/pgajer/devel/MCextras/data/RDP/rdp_Bacteria_phylum_dir/Firmicutes_dir

  taxonomy_cleanup.pl --debug -i Firmicutes_group_6

  taxonomy_cleanup.pl --do-not-pop-pdfs --build-model-data --use-long-spp-names -i Firmicutes_group_6_V3V4

=cut

use strict;
use warnings;
use Pod::Usage;
use English qw( -no_match_vars );
use Getopt::Long qw(:config no_ignore_case no_auto_abbrev pass_through);
use File::Basename;
use Cwd qw(abs_path);
use List::Util qw( sum );

$OUTPUT_AUTOFLUSH = 1;

####################################################################
##                             OPTIONS
####################################################################

my $maxStrLen     = 150;  # maximal number of characters in a taxon string; if
			  # larger file names using the taxon name will use an
			  # abbreviated version of the taxon name
my $taxonSizeThld = 20;
my $offsetCoef    = 0.9;
my $txSizeThld    = 10;

GetOptions(
  "input-group|i=s" 	=> \my $grPrefix,
  "rm-OGs-from-tx|r"    => \my $rmOGfromTx,
  "skip-FastTree"       => \my $skipFastTree,
  "use-long-spp-names"  => \my $useLongSppNames,
  "taxon-size-thld"     => \$taxonSizeThld,
  "show-all-trees"      => \my $showAllTrees,
  "do-not-pop-pdfs"     => \my $doNotPopPDFs,
  "show-clade-trees"    => \my $showCladeTrees,
  "build-model-data"    => \my $buildModelData,
  "rm-ref-outliers"     => \my $rmRefOutliers,
  "pp-embedding"        => \my $ppEmbedding,
  "offset-coef|c=f"     => \$offsetCoef,
  "tx-size-thld|t=i"    => \$txSizeThld,
  "igs"                 => \my $igs,
  "johanna"             => \my $johanna,
  "verbose|v"           => \my $verbose,
  "debug"               => \my $debug,
  "debug-spp"           => \my $debugSpp,
  "debug2"              => \my $debug2,## file name debug
  "dry-run"             => \my $dryRun,
  "help|h!"             => \my $help,
  )
  or pod2usage(verbose => 0,exitstatus => 1);

if ($help)
{
  pod2usage(verbose => 2,exitstatus => 0);
  exit 1;
}

if ( !$grPrefix )
{
  warn "\n\n\tERROR: Missing input group name";
  print "\n\n";
  pod2usage(verbose => 2,exitstatus => 0);
  exit 1;
}

my $mothur = "/Users/pgajer/bin/mothur";
my $readNewickFile = "/Users/pgajer/.Rlocal/read.newick.R";

my $igsStr = "";
if ( defined $igs )
{
  $mothur = "/usr/local/packages/mothur-1.36.1/mothur";
  $igsStr = "--igs";
  $readNewickFile = "??";
}

my $johannaStr = "";
if ( defined $johanna )
{
  $mothur = "/Users/pgajer/bin/mothur";
  $johannaStr = "--johanna";
  $readNewickFile = "/Users/jholm/MCclassifier/perl/read.newick.R";
}

## Export LD_LIBRARY_PATH=/usr/local/packages/readline/lib:/usr/local/packages/gcc-5.3.0/lib64

local $ENV{LD_LIBRARY_PATH} = "/usr/local/packages/readline/lib:/usr/local/packages/gcc-5.3.0/lib64";

my $useLongSppNamesStr = "";
if ( defined $useLongSppNames )
{
  $useLongSppNamesStr = "--use-long-spp-names";
}

my $showAllTreesStr = "";
if ($showAllTrees)
{
  $showAllTreesStr = "--show-tree";
}

my @suffixes;

my $debugStr = "";
my $quietStr = "--quiet";
if ($debug)
{
  $debugStr = "--debug";
  $quietStr = "";
}

my $verboseStr = "";
if ($verbose)
{
  $verboseStr = "--verbose";
}

my $grDir = $grPrefix . "_dir";

if ( ! -d $grDir )
{
  warn "\n\n\tERROR: $grDir does not exist";
  print "\n\n";
  exit 1;
}

####################################################################
##                               MAIN
####################################################################


my $section = qq~

##
## Species-level cleanup
##

~;
print "$section";

chdir $grDir;
print "--- Changed dir to $grDir\n";

my $lineageFile     = $grPrefix . ".lineage";
my $algnFile	    = $grPrefix . "_algn.fa";
my $trimmedAlgnFile = $grPrefix . "_algn_trimmed.fa";
my $outgroupFile    = $grPrefix . "_outgroup.seqIDs";
my $treeFile	    = $grPrefix . ".tree";
my $txFile          = $grPrefix . ".tx";

if ( ! -e $lineageFile )
{
  warn "\n\n\tERROR: $lineageFile does not exist";
  print "\n\n";
  exit 1;
}
elsif ( ! -e $algnFile )
{
  warn "\n\n\tERROR: $algnFile does not exist";
  print "\n\n";
  exit 1;
}
elsif ( ! -e $trimmedAlgnFile )
{
  warn "WARNING: $trimmedAlgnFile does not exist. Creating a symbolic link to $algnFile.\n";
  my $ap = abs_path( $algnFile );
  my $cmd = "rm -f $trimmedAlgnFile; ln -s $ap $trimmedAlgnFile";
  print "\tcmd=$cmd\n" if $dryRun || $debug;
  system($cmd) == 0 or die "system($cmd) failed with exit code: $?" if !$dryRun;
}
elsif ( ! -e $treeFile )
{
  warn "\n\n\tERROR: $treeFile does not exist";
  print "\n";
  exit 1;
}
elsif ( ! -e $outgroupFile )
{
  warn "\n\n\tERROR: $outgroupFile does not exist";
  print "\n\n";
  exit 1;
}

my $cladeTreesDir = "clade_trees_dir/";
if ($showCladeTrees)
{
   my $cmd = "mkdir -p $cladeTreesDir";
   print "\tcmd=$cmd\n" if $dryRun || $debug;
   system($cmd) == 0 or die "system($cmd) failed:$?\n" if !$dryRun;
}

## Gathering outgroup data
print "--- Parsing $outgroupFile\n";
my @ogSeqIDs = readArray($outgroupFile);
my %ogInd = map{$_ =>1} @ogSeqIDs; # outgroup elements indicator table

print "--- Testing if OG seq's form a monophylectic clade at the top or bottom of the input tree\n";
if ( test_OG($treeFile, \%ogInd) != 0 )
{
  warn "\n\n\tERROR: There is an issue with input tree outgroup seq's";
  print "\n\n";
  exit 1;
} ;

print "--- Extracting seq IDs from trimmed alignment fasta file\n";
my @seqIDs = get_seqIDs_from_fa($trimmedAlgnFile);

print "--- Parsing lineage table\n";
my %lineageTbl = readLineageTbl($lineageFile);

print "--- Checking parent consistency of the lineage table\n";
if ( check_parent_consistency(\%lineageTbl) )
{
  warn "";
  print "\n\n";
  exit 1;
}

## testing if lineage and fa files has the same seq IDs
print "--- Checking if seqIDs of $trimmedAlgnFile and $lineageFile are the same\n";
my @lSeqIDs = keys %lineageTbl;

if ( ! setequal(\@seqIDs, \@lSeqIDs) )
{
  warn "WARNING: seq IDs of trimmed alignment fasta file and lineage file do not match";
  print "Number of elements in the trimmed alignment file: " . @seqIDs . "\n";
  print "Number of elements in the lineage file: " . @lSeqIDs . "\n\n";
}

print "--- Testing if outgroup sequences are part of seqIDs\n";
my @ogDiff = diff( \@ogSeqIDs, \@seqIDs );
@ogSeqIDs = comm( \@ogSeqIDs, \@seqIDs );

if ( scalar(@ogDiff) != 0 )
{
  warn "\n\tWARNING the following outgroup seq IDs are not in the trimmed alignment file:\n\n";
  printArray(\@ogDiff);
}

if ( scalar(@ogSeqIDs) == 0 )
{
  warn "\n\n\tERROR: All outgroup seq's were lost";
  print "\n\n";
  exit 1;
}

if ($debug)
{
  print "\n\tNumber of seq's in the trimmed alignment/lineage files: " . @seqIDs . "\n";
  print   "\tNumber of outgroup seq's: " . @ogSeqIDs . "\n\n";
}

print "--- Testing if $treeFile is consistent with $trimmedAlgnFile\n";
## extracting leaves' IDs
my $treeLeavesFile = $grPrefix . "_tree.leaves";
my $cmd = "nw_labels -I $treeFile > $treeLeavesFile";
print "\tcmd=$cmd\n" if $dryRun || $debug;
system($cmd) == 0 or die "system($cmd) failed with exit code: $?" if !$dryRun;

## looking at the difference between leaf IDs and newTx keys
my @treeLeaves = readArray($treeLeavesFile);

if ( !setequal( \@treeLeaves, \@seqIDs ) )
{
  my @commTL = comm(\@treeLeaves, \@seqIDs);

  warn "\n\n\tERROR: seq IDs of $treeFile and $algnFile do not match";
  print "\tNumber of seq IDs of $treeFile: " . @treeLeaves . "\n";
  print "\tNumber of seq IDs of $trimmedAlgnFile: " . @seqIDs . "\n";
  print "\tNumber of common seq IDs elements: " . @commTL . "\n\n";

  exit 1;
}

if ($debug)
{
  my @commTL = comm(\@treeLeaves, \@seqIDs);

  print "\n\n\tNumber of seq IDs of $treeFile: " . @treeLeaves . "\n";
  print     "\tNumber of seq IDs of $trimmedAlgnFile: " . @seqIDs . "\n";
  print     "\tNumber of common seq IDs elements: " . @commTL . "\n\n";
}

## Keeping outgroup sequences pollutes taxonomy cleanup process while running
## vicut on higher taxonomic ranks. Sometimes it leads to higher taxonomic ranks
## of OG sequences merging with the taxonomic ranks of the target group
## sequences. This obviously is not good, so I am going to split outgroup data
## here so the cleanup is not muddled by the outgroup sequences.

my %ogLineageTbl;
@ogLineageTbl{@ogSeqIDs} = @lineageTbl{@ogSeqIDs};
delete @lineageTbl{@ogSeqIDs};

## lineage for the target group
my %spTbl;
my %geTbl;
my %faTbl;
my %orTbl;
my %clTbl;
my %phTbl;

my %spp;
my %gen;
my %fam;
my %orr;
my %cls;

my %children;
my %parent;

my %spLineage; # species => lineage of the species (recorded as a string)
my %geLineage; # genus   => lineage of the genus (skipping species)

my %spParent;
my %geParent;
my %faParent;
my %orParent;
my %clParent;

for my $id ( keys %lineageTbl )
{
  my $lineage = $lineageTbl{$id};
  my @f = split ";", $lineage;
  my $sp = pop @f;
  my $ge = pop @f;
  my $fa = pop @f;
  my $or = pop @f;
  my $cl = pop @f;
  my $ph = pop @f;

  $spParent{$sp} = $ge;
  $geParent{$ge} = $fa;
  $faParent{$fa} = $or;
  $orParent{$or} = $cl;
  $clParent{$cl} = $ph;

  $spLineage{$sp} = $lineage;

  @f = split ";", $lineage;
  $sp = pop @f;
  $lineage = join ";", @f;
  $geLineage{$ge} = $lineage;

  ##$sp = "s_$sp";
  #$sp .= "_OG" if ( exists $ogInd{$id} );
  $ge = "g_$ge";
  $fa = "f_$fa";
  $or = "o_$or";
  $cl = "c_$cl";
  $ph = "p_$ph";

  $spp{$id} = $sp;
  $gen{$id} = $ge;
  $fam{$id} = $fa;
  $orr{$id} = $or;
  $cls{$id} = $cl;

  $parent{$sp} = $ge;
  $parent{$ge} = $fa;
  $parent{$fa} = $or;
  $parent{$or} = $cl;
  $parent{$cl} = $ph;
  $parent{$ph} = "d_Bacteria";

  $children{"d_Bacteria"}{$ph}++;
  $children{$ph}{$cl}++;
  $children{$cl}{$or}++;
  $children{$or}{$fa}++;
  $children{$fa}{$ge}++;
  $children{$ge}{$sp}++;

  push @{$spTbl{$sp}}, $id;
  push @{$geTbl{$ge}}, $id;
  push @{$faTbl{$fa}}, $id;
  push @{$orTbl{$or}}, $id;
  push @{$clTbl{$cl}}, $id;
  push @{$phTbl{$ph}}, $id;
}

if ($debug)
{
  print "\nTaxonomy BEFORE cleanup\n";
  printLineage();
}

my $summaryStatsFile = "summary_stats.txt";
open my $SRYOUT, ">$summaryStatsFile" or die "Cannot open $summaryStatsFile for writing: $OS_ERROR";
printLineageToFile($SRYOUT, "\n\n====== Taxonomy BEFORE cleanup ======\n");

## outgroup seq's lineage
my %ogSpp;
my %ogSpTbl;
for my $id ( keys %ogLineageTbl )
{
  my $lineage = $ogLineageTbl{$id};
  my @f = split ";", $lineage;
  my $sp = pop @f;
  $sp .= "_OG";
  $ogSpp{$id} = $sp;
  push @{$ogSpTbl{$sp}}, $id;
}


##
## Basic species summary stats
##
print "--- Generating basic species summary stats\n";
my %sppFreq; ## table of number of sequences per species
map { $sppFreq{$_}++ } values %spp;

my %sppFreq2; ## frequency table of species sequence frequencies
map { $sppFreq2{$_}++ } values %sppFreq;

## number of _sp species
my $nSpSpp = 0;
my %genus;
for (keys %sppFreq)
{
  my ($g, $s) = split "_";
  $nSpSpp++ if defined $s && $s eq "sp";
  push @{$genus{$g}}, $_;
}

## Number of genera with only one species and the species being _sp
my $nSpGenera = 0;
my @spGenera;
my %sspSpecies; # singleton _sp species
for my $g (keys %genus)
{
  if ( scalar(@{$genus{$g}})==1 )
  {
    my $sp = $genus{$g}->[0];
    my ($g, $s) = split "_", $sp;
    if (defined $s && $s eq "sp")
    {
      $nSpGenera++;
      push @spGenera, $g;
      $sspSpecies{$sp} = 1;
    }
  }
}

if ( $debug )
{
  print "\n\nGenera and their species:\n";
  for my $g ( sort { scalar(@{$genus{$b}}) <=> scalar(@{$genus{$a}}) } keys %genus)
  {
    print $g . "\n";
    for (@{$genus{$g}})
    {
      print "\t$_\n";
    }
  }

  print "\n\nFrequency of the number of sequences per species:\n";
  my @q = sort { $sppFreq2{$b} <=> $sppFreq2{$a} || $a <=> $b } keys %sppFreq2;
  printFormatedTbl(\%sppFreq2, \@q);

  print "\n\nNumber of sequences per species:\n";
  @q = sort { $sppFreq{$b} <=> $sppFreq{$a} } keys %sppFreq;
  printFormatedTbl(\%sppFreq, \@q);
  print "\n\n";
}

print "--- Generating species ann and query files\n";

# NOTE. We are going to keep outgroup sequences for the species taxonomy cleanup
# to identify sequences of the target group that cluster with outgroup
# sequences. These sequences will be removed from the target db as errors.

my $annFile    = "spp_ann.tx";
my $queryFile  = "spp_query.seqIDs";
my $vicutDir   = "spp_vicut_dir";
my $nQuerySeqs = 0;
my $nAnnSeqs   = 0;
my %querySpp; # species => count of seq's of that species in the query file
open QOUT, ">$queryFile" or die "Cannot open $queryFile for writing: $OS_ERROR";
open ANNOUT, ">$annFile" or die "Cannot open $annFile for writing: $OS_ERROR";
for my $id ( keys %spp )
{
  my $t = $spp{$id};
  my ($g, $suffix) = split "_", $t;

  if ( defined $suffix && $suffix eq "sp" && !defined $sspSpecies{$t} ) # do not add _sp species coming from genera where they are the only species = this is why !defined $sspSpecies{$t}
  {
    print QOUT "$id\n";
    $nQuerySeqs++;
    $querySpp{$t}++;
  }
  else
  {
    print ANNOUT "$id\t$t\n"; # all OG seq's end up here as their suffices will not be _sp
    $nAnnSeqs++;
  }
}
# Adding outgroup sequences to the annotation file
for my $id ( keys %ogSpp )
{
  print ANNOUT "$id\t" . $ogSpp{$id} . "\n"; # all OG seq's end up here as their suffices will not be _sp
  $nAnnSeqs++;
}
close ANNOUT;
close QOUT;

my $faFile2               = $grPrefix . "_from_algn_gapFree.fa";
my $ginsiAlgnFile         = $grPrefix . "_ginsi_algn.fa";
my $rrPrunedGinsiTreeFile = $grPrefix . "_ginsi_rr.tree";

if ( ! -e $ginsiAlgnFile && ! -e $rrPrunedGinsiTreeFile )
{
  print "--- Redoing alignment using ginsi\n";
  ## first remove gaps
  $cmd = "rmGaps -i $trimmedAlgnFile -o $faFile2";
  print "\tcmd=$cmd\n" if $dryRun || $debug; # || $debug;
  system($cmd) == 0 or die "system($cmd) failed:$?\n" if !$dryRun;

  $cmd = "rm -f $ginsiAlgnFile; ginsi --inputorder $faFile2 > $ginsiAlgnFile";
  print "\tcmd=$cmd\n" if $dryRun || $debug;
  system($cmd) == 0 or die "system($cmd) failed:$?\n" if !$dryRun;

  print "--- Producing tree for the ginsi algn\n";
  my $ginsiTreeFile = $grPrefix . "_ginsi.tree";
  $cmd = "rm -f $ginsiTreeFile; FastTree -nt $trimmedAlgnFile > $ginsiTreeFile";
  print "\tcmd=$cmd\n" if $dryRun || $debug;
  system($cmd) == 0 or die "system($cmd) failed:$?\n" if !$dryRun;# && !$skipFastTree;

  # rerooting it
  print "--- Rerooting the ginsi tree\n";
  $cmd = "rm -f $rrPrunedGinsiTreeFile; nw_reroot $ginsiTreeFile @ogSeqIDs | nw_order -  > $rrPrunedGinsiTreeFile";
  print "\tcmd=$cmd\n" if $dryRun || $debug;
  system($cmd) == 0 or die "system($cmd) failed:$?\n" if !$dryRun;
}

$trimmedAlgnFile = $ginsiAlgnFile;
$treeFile        = $rrPrunedGinsiTreeFile;

if ( $debugSpp )
{
  print "\n\n\tNumber of annotation seq's: $nAnnSeqs\n";
  print     "\tNumber of query seq's:      $nQuerySeqs\n";
  print     "\tSum:                        " . ($nAnnSeqs + $nQuerySeqs) . "\n";
  print     "\tNumber of leaves: " . @treeLeaves . "\n\n";

  print     "Query species:\n";
  my @q = sort { $querySpp{$b} <=> $querySpp{$a} } keys %querySpp;
  printFormatedTbl(\%querySpp, \@q);
  print "\n\n";

  print "--- Generating condensed species tree before the first run of vicut\n";

  my %txTbl = %spp;
  # Adding to spp OG seq's
  for my $id ( keys %ogSpp )
  {
    $txTbl{$id} = "OG";
  }

  my $txTblFile = $grPrefix . "_before_1st_vicut.tx";
  writeTbl(\%txTbl, $txTblFile);

  my $condSppTree1File = $grPrefix . "_cond_spp_before_1st_vicut.tree";

  #get_tree_spp_purity($treeFile, $txTblFile, $condSppTree1File);
  #build_cond_spp_tree($treeFile, $txTblFile, $condSppTree1File);

  print "\n\n\tBefore the 1st vicut condensed species tree written to $condSppTree1File\n\n";

  if ( !$doNotPopPDFs && $OSNAME eq "darwin")
  {
    my $pdfFile = abs_path( $grPrefix . "_cond_spp_before_1st_vicut_tree.pdf" );
    my $title = $grPrefix . " - cond_spp_before_1st_vicut";
    plot_tree_bw($condSppTree1File, $pdfFile, $title);

    $cmd = "open $pdfFile";
    print "\tcmd=$cmd\n" if $dryRun || $debug;
    system($cmd) == 0 or die "system($cmd) failed with exit code: $?" if !$dryRun;
  }
}

print "--- Running vicut\n";
if ($nQuerySeqs)
{
  $cmd = "vicut $quietStr -t $treeFile -a $annFile -q $queryFile -o $vicutDir";
}
else
{
  $cmd = "vicut $quietStr -t $treeFile -a $annFile -o $vicutDir";
}
print "\tcmd=$cmd\n" if $dryRun || $debug;
system($cmd) == 0 or die "system($cmd) failed with exit code: $?" if !$dryRun;

## update_spp_tx.pl takes vicut clusters and updates taxonomy using majority
## vote.  If a species is present in more than 1 cluster, the largest cluster is
## left alone and the taxonomies of sequences from the clusters of size smaller
## than the largest one are changed to <genus>_sp
print "--- Running update_spp_tx.pl\n";
$cmd = "update_spp_tx.pl $quietStr $debugStr $useLongSppNamesStr -a $txFile -d $vicutDir";
print "\tcmd=$cmd\n" if $dryRun || $debug;
system($cmd) == 0 or die "system($cmd) failed with exit code: $?" if !$dryRun;

## Rerunning vicut with updated taxons giving a chance sequences whose taxonomy
## changed to <genus>_sp to have their taxonomy updated to a proper species
## taxonomy, as now they will be put in the new query file.

my $updatedTxFile = "$vicutDir/updated.tx";
my %newTx = readTbl($updatedTxFile);

my %idCl;    # seqID => cltrID
my %cltrTbl; # cltrID => ref to array of IDs in the given cluster
my $cltrFile = "$vicutDir/minNodeCut.cltrs";
open IN, "$cltrFile" or die "Cannot open $cltrFile for reading: $OS_ERROR";
my $header = <IN>;
foreach (<IN>)
{
  chomp;
  my ($id, $cl, $tx) = split /\s+/,$_;
  $idCl{$id} = $cl;
  push @{$cltrTbl{$cl}}, $id;
}
close IN;

my %spFreqTbl;
for my $id ( keys %newTx )
{
  my $sp = $newTx{$id};
  my $cl = $idCl{$id};
  $spFreqTbl{$sp}{$cl}++;
}

my %sspSeqID; # seqID => 1 if seqID is in the largest cluster of a singleton species;
for my $sp (keys %spFreqTbl)
{
  if (defined $sspSpecies{$sp})
  {
    my @cls = sort { $spFreqTbl{$sp}{$b} <=> $spFreqTbl{$sp}{$a} } keys %{$spFreqTbl{$sp}};
    if ( @cls > 1 && $spFreqTbl{$sp}{$cls[0]} > $spFreqTbl{$sp}{$cls[1]} )
    {
      print "\n\nProcessing $sp\tnCltrs: " . @cls . "\n" if $debug;
      print "Cluster sizes: " if $debug;
      map { print $spFreqTbl{$sp}{$_} . ", "} @cls  if $debug;

      my @f = split "_", $sp;
      my $g = shift @f;
      #my $s = shift @f;
      #print "Genus: $g\n";
      my $clmax = shift @cls;
      for ( @{$cltrTbl{$clmax}} )
      {
	$sspSeqID{$_} = 1;
      }
    } # end of if ( @cls > 1
  }
}
print "\n\n" if $debug;

$vicutDir  = "spp_vicut_dir2";

my $queryFile2 = "spp_query2.seqIDs";
my $annFile2   = "spp_ann2.tx";
my @query2;
my @ann2;

open QOUT, ">$queryFile2" or die "Cannot open $queryFile2 for writing: $OS_ERROR";
open ANNOUT, ">$annFile2" or die "Cannot open $annFile2 for writing: $OS_ERROR";
for my $id ( keys %newTx )
{
  my $t = $newTx{$id};
  my @f = split "_", $t;
  my $g = shift @f;
  my $suffix = shift @f;
  my $suffix2 = shift @f;

  if ( defined $suffix && $suffix eq "sp" )
  {
    if ( !exists $sspSeqID{$id} && !defined $suffix2 ) ## ??? I am not sure about the second condition ??? at this point we should not have _sp_index type specie names
    {
      push @query2, $id;
      print QOUT "$id\n";
      #print "Query2: $id\t$t" if $debug;
    }
    else
    {
      push @ann2, $id;
      print ANNOUT "$id\t$t\n";
      print "Ann2: $id\t$t - with suffix2 def\n";# if $debug;
    }
  }
  else
  {
    push @ann2, $id;
    print ANNOUT "$id\t$t\n";
  }
}
close QOUT;
close ANNOUT;

## If _sp species are present, run vicut again.
if (@query2)
{
  if ( $debugSpp )
  {
    print "\n\n\tNumber of annotation seq's: " . @ann2. "\n";
    print     "\tNumber of query seq's:      " . @query2 . "\n";
    print     "\tSum:                        " . (@ann2 + @query2) . "\n";
    print     "\tNumber of leaves: " . @treeLeaves . "\n\n";

    print "--- Generating condensed species tree before the 2nd run of vicut\n";

    my %txTbl = %newTx;
    # Adding/changing values of OG seq's
    for my $id ( keys %ogSpp )
    {
      $txTbl{$id} = "OG";
    }

    my $txTblFile = $grPrefix . "_before_2nd_vicut.tx";
    writeTbl(\%txTbl, $txTblFile);

    my $condSppTreeFile = $grPrefix . "_cond_spp_before_2nd_vicut.tree";

    build_cond_spp_tree($treeFile, $txTblFile, $condSppTreeFile);

    print "\n\n\tBefore the 2nd vicut condensed species tree written to $condSppTreeFile\n\n";

    if ( !$doNotPopPDFs && $OSNAME eq "darwin")
    {
      my $pdfFile = abs_path( $grPrefix . "_cond_spp_before_2nd_vicut_tree.pdf" );
      my $title = $grPrefix . " - cond_spp_before_2nd_vicut";
      plot_tree_bw($condSppTreeFile, $pdfFile, $title);

      $cmd = "open $pdfFile";
      print "\tcmd=$cmd\n" if $dryRun || $debug;
      system($cmd) == 0 or die "system($cmd) failed with exit code: $?" if !$dryRun;
    }
  } ## end of if ( debugSpp )

  print "--- Running vicut again\n";
  $cmd = "vicut $quietStr -t $treeFile -a $annFile2 -q $queryFile2 -o $vicutDir";
  ##$cmd = "vicut $quietStr -t $treeFile -a $annFile -o $vicutDir";
  print "\tcmd=$cmd\n" if $dryRun || $debug;
  system($cmd) == 0 or die "system($cmd) failed with exit code: $?" if !$dryRun;

  print "--- Running update_spp_tx.pl\n";
  $cmd = "update_spp_tx.pl $quietStr $debugStr $useLongSppNamesStr -a $updatedTxFile -d $vicutDir";
  print "\tcmd=$cmd\n" if $dryRun || $debug;
  system($cmd) == 0 or die "system($cmd) failed with exit code: $?" if !$dryRun;

  $updatedTxFile = "$vicutDir/updated.tx";
  %newTx = readTbl($updatedTxFile);
}

print "--- Updating lineageTbl after second vicut and detecting seq's that had their taxonomy changed to OG\n";
my @extraOG; # array of seqIDs that had their taxonomy changed to OG - they will be removed
for my $id (keys %lineageTbl)
{
  next if exists $ogInd{$id};

  if ( exists $newTx{$id} )
  {
    my $newSp = $newTx{$id};

    if ( $newSp =~ /OG$/ )
    {
      print "\n\tWARNING: non-OG seq $id was changed to OG species => $newSp; Scheduling removal of the sequence.\n";
      print "\tlineageTbl{$id}: " . $lineageTbl{$id} . "\n\n";
      push @extraOG, $id;
      delete $lineageTbl{$id};
      delete $newTx{$id};
      next;
    }

    my $lineage = $lineageTbl{$id};
    my @f = split ";", $lineage;
    my $sp = pop @f;

    if ($newSp ne $sp)
    {
      my ($g, $s) = split "_", $newSp;
      if ( exists $geLineage{$g} )
      {
	$lineageTbl{$id} = $geLineage{$g} . ";$newSp";
      }
      else
      {
	if (exists $spParent{$newSp})
	{
	  $g = $spParent{$newSp};
	  $lineageTbl{$id} = $geLineage{$g} . ";$newSp";
	}
	else
	{
	  warn "\n\n\tERROR: $g not found in geLineage";
	  print "\tand spParent{$newSp} not found\n";
	  print "\tnewSp: $newSp\n";
	  print "\tlineageTbl{$id}: " . $lineageTbl{$id} . "\n";
	  print "\n\n";
	  exit 1;
	}
      }
    }
  } # end of if ( exists $newTx{$id} )
}

print "--- Checking parent consistency of the lineage table\n";
if ( check_parent_consistency(\%lineageTbl) )
{
  warn "";
  print "\n\n";
  exit 1;
}

if ( @extraOG>0 )
{
  print "--- WARNING: detected seq's that had their taxonomy changed to OG - Removing them now\n";

  delete @lineageTbl{@extraOG};
  delete @newTx{@extraOG};

  # removing elements of extraOG from the updated.tx file
  $updatedTxFile = "$vicutDir/updated.tx";
  print "--- Removing elements of extraOG from $updatedTxFile\n";
  my $origNewTxFileNoTGTs = "$vicutDir/updated_orig.tx";
  my $extraOGfile = "$vicutDir/extraOG.seqIDs";
  writeArray(\@extraOG, $extraOGfile);

  $cmd = "mv $updatedTxFile $origNewTxFileNoTGTs";
  print "\tcmd=$cmd\n" if $dryRun || $debug;
  system($cmd) == 0 or die "system($cmd) failed with exit code: $?" if !$dryRun;

  $cmd = "select_tx.pl $quietStr -e $extraOGfile -i $origNewTxFileNoTGTs -o $updatedTxFile";
  print "\tcmd=$cmd\n" if $dryRun || $debug;
  system($cmd) == 0 or die "system($cmd) failed with exit code: $?" if !$dryRun;

  # pruning alignment
  print "--- Pruning extraOG seq's from $trimmedAlgnFile\n";
  my $prunedAlgnFile = $grPrefix . "_algn_trimmed_pruned.fa";
  $cmd = "select_seqs.pl $quietStr -e $extraOGfile -i $trimmedAlgnFile -o $prunedAlgnFile";
  print "\tcmd=$cmd\n" if $dryRun || $debug;
  system($cmd) == 0 or die "system($cmd) failed with exit code: $?" if !$dryRun;

  $trimmedAlgnFile = $prunedAlgnFile;

  # regenerating a phylo tree
  print "--- Pruning extraOG seq's from $treeFile\n";
  my $prunedTreeFile = $grPrefix . "_pruned1.tree";
  $cmd = "rm -f $prunedTreeFile; FastTree -nt $trimmedAlgnFile > $prunedTreeFile";
  print "\tcmd=$cmd\n" if $dryRun || $debug;
  system($cmd) == 0 or die "system($cmd) failed:$?\n" if !$dryRun;# && !$skipFastTree;

  # rerooting it
  print "--- Rerooting the tree using outgroup sequences\n";
  my $rrPrunedTreeFile = $grPrefix . "_pruned1_rr.tree";
  $cmd = "rm -f $rrPrunedTreeFile; nw_reroot $prunedTreeFile @ogSeqIDs | nw_order -  > $rrPrunedTreeFile";
  print "\tcmd=$cmd\n" if $dryRun || $debug;
  system($cmd) == 0 or die "system($cmd) failed:$?\n" if !$dryRun;

  $treeFile = $rrPrunedTreeFile;

  ## Every time the phylo-tree is rebuild the phylogeny changes and the resulting
  ## vicut clustering and so vicut has to be rerun now using the same type of
  ## query and annotation data as before.

  $vicutDir  = "spp_vicut_dir2b";

  my $queryFile2b = "spp_query2b.seqIDs";
  my $annFile2b   = "spp_ann2b.tx";
  my @query2b;
  my @ann2b;

  open QOUT, ">$queryFile2" or die "Cannot open $queryFile2 for writing: $OS_ERROR";
  open AOUT, ">$annFile2" or die "Cannot open $annFile2 for writing: $OS_ERROR";
  for my $id ( keys %newTx )
  {
    my $t = $newTx{$id};
    my @f = split "_", $t;
    my $g = shift @f;
    my $suffix = shift @f;
    my $suffix2 = shift @f;

    if ( defined $suffix && $suffix eq "sp" )
    {
      if ( !exists $sspSeqID{$id} && !defined $suffix2 ) ## ??? I am not sure about the second condition ??? at this point we should not have _sp_index type specie names
      {
	push @query2b, $id;
	print QOUT "$id\n";
	#print "Query2: $id\t$t" if $debug;
      }
      else
      {
	push @ann2b, $id;
	print AOUT "$id\t$t\n";
	print "Ann2: $id\t$t - with suffix2 def\n";# if $debug;
      }
    }
    else
    {
      push @ann2b, $id;
      print AOUT "$id\t$t\n";
    }
  }
  close QOUT;
  close AOUT;

<<<<<<< HEAD
  $vicutDir  = "spp_vicut_dir2b";

  print "--- Running vicut on species data the 2b time\n";
  if (@query2b)
  {
    $cmd = "vicut $quietStr -t $treeFile -a $annFile2b -q $queryFile2b -o $vicutDir";
  }
  else
  {
    $cmd = "vicut $quietStr -t $treeFile -a $annFile2b -o $vicutDir";
  }
=======
  print "--- Running vicut again\n";
  if ( @query2b )
  {
    $cmd = "vicut $quietStr -t $treeFile -a $annFile2 -q $queryFile2 -o $vicutDir";
  }
  else
  {
    $cmd = "vicut $quietStr -t $treeFile -a $annFile2 -o $vicutDir";
  }

>>>>>>> b538c778
  print "\tcmd=$cmd\n" if $dryRun || $debug;
  system($cmd) == 0 or die "system($cmd) failed with exit code: $?" if !$dryRun;

  print "--- Running update_spp_tx.pl\n";
  $cmd = "update_spp_tx.pl $quietStr $debugStr $useLongSppNamesStr -a $updatedTxFile -d $vicutDir";
  print "\tcmd=$cmd\n" if $dryRun || $debug;
  system($cmd) == 0 or die "system($cmd) failed with exit code: $?" if !$dryRun;
  
  $updatedTxFile = "$vicutDir/updated.tx";
  %newTx = readTbl($updatedTxFile);
}

my $sppLineageFile = $grPrefix . "_spp.lineage";
open OUT, ">$sppLineageFile" or die "Cannot open $sppLineageFile for writing: $OS_ERROR";
my $wCount = 1;
for my $id (keys %newTx)
{
  if ( exists $lineageTbl{$id} )
  {
    print OUT "$id\t" . $lineageTbl{$id} . "\n";
  }
  elsif ( exists $ogLineageTbl{$id} )
  {
    print OUT "$id\t" . $ogLineageTbl{$id} . "\n";
  }
  else
  {
    warn "$wCount: WARNING: $id does not exist in lineageTbl and ogLineageTbl";
    $wCount++;
  }
}
close OUT;

## Removing outgroup sequences from the updated.tx file and the phylogenetic
## tree.

## Deleting outgroup sequences from %newTx !!!!

my %newTxWithOG = %newTx;

delete @newTx{@ogSeqIDs};
delete @lineageTbl{@ogSeqIDs};

my %newTxNoTGTs = %newTx; ## readTbl($updatedTxFile);

# removing OG seq's from the updated.tx file
#$updatedTxFile = "$vicutDir/updated.tx";
print "--- Removing OG seq's from $updatedTxFile\n";
my $origNewTxFileNoTGTs = "$vicutDir/updated_orig2.tx";
my $ogFile = "$vicutDir/og.seqIDs";
writeArray(\@ogSeqIDs, $ogFile);

$cmd = "mv $updatedTxFile $origNewTxFileNoTGTs";
print "\tcmd=$cmd\n" if $dryRun || $debug;
system($cmd) == 0 or die "system($cmd) failed with exit code: $?" if !$dryRun;

$cmd = "select_tx.pl $quietStr -e $ogFile -i $origNewTxFileNoTGTs -o $updatedTxFile";
print "\tcmd=$cmd\n" if $dryRun || $debug;
system($cmd) == 0 or die "system($cmd) failed with exit code: $?" if !$dryRun;

# pruning tree from OG seq's
print "--- Pruning OG seq's from the tree\n";
my $prunedTreeFile = $grPrefix . "_no_OG_seqs.tree";
$cmd = "rm -f $prunedTreeFile; nw_prune $treeFile @ogSeqIDs > $prunedTreeFile";
print "\tcmd=$cmd\n" if $dryRun || $debug;
system($cmd) == 0 or die "system($cmd) failed with exit code: $?" if !$dryRun;

$treeFile = $prunedTreeFile;

## NOTE that we do not remove OG seq's from the alignment file in case we need to
## prune it again and then rebuild and reroot a tree (and then remove OG seq's
## from it).

## Testing consistency between the phylo tree and sequences after taxonomy
## cleanup. In particular, the set of leave seqIDs has to be equal to the set of
## seqIDs of the new taxonomy.

## extracting leave IDs
$cmd = "rm -f $treeLeavesFile; nw_labels -I $treeFile > $treeLeavesFile";
print "\tcmd=$cmd\n" if $dryRun || $debug;
system($cmd) == 0 or die "system($cmd) failed with exit code: $?" if !$dryRun;

%newTx = readTbl($updatedTxFile);

## looking at the difference between leaf IDs and newTx keys
@treeLeaves = readArray($treeLeavesFile);
my @survivedIDs = keys %newTx;
my @lostLeaves = diff(\@treeLeaves, \@survivedIDs);

if (@lostLeaves>0)
{
  warn "\n\n\tERROR: inconsistency between the taxon table and the tree";
  print "Leaves of the tree are in $treeLeavesFile\n";
  print "Taxon table in $updatedTxFile\n";
  print "Here are seq IDs in the tree but not in the taxon table\n";
  printArray(\@lostLeaves, "lostLeaves");
  exit 1;

  ## prunning tree from lost IDs
  # $prunedTreeFile = $grPrefix . "_no_OG_seqs_pruned.tree";
  # print "\n\tSpecies cleanup eliminated " . @lostLeaves . " sequences\n";
  # print "--- Pruning lost seqIDs from the current phylo tree\n";
  # $cmd = "rm -f $prunedTreeFile; nw_prune $treeFile @lostLeaves > $prunedTreeFile";
  # print "\tcmd=$cmd\n" if $dryRun || $debug;
  # system($cmd) == 0 or die "system($cmd) failed with exit code: $?" if !$dryRun;

  # $treeFile = $prunedTreeFile;
}

print "--- Checking for the existence of _sp species singletons clusters\n";
%idCl = ();
my %clSize;
my %clSeqs;
$cltrFile = "$vicutDir/minNodeCut.cltrs";
open IN, "$cltrFile" or die "Cannot open $cltrFile for reading: $OS_ERROR";
$header = <IN>;
foreach (<IN>)
{
  chomp;
  my ($id, $cl, $tx) = split /\s+/,$_;
  if (exists $newTx{$id})
  {
    $idCl{$id} = $cl;
    $clSize{$cl}++;
    push @{$clSeqs{$cl}}, $id;
  }
}
close IN;


%spFreqTbl = ();
for my $id ( keys %newTx )
{
  my $sp = $newTx{$id};
  my $cl = $idCl{$id};
  $spFreqTbl{$sp}{$cl}++;
}

my @spSingletons;
for my $sp (keys %spFreqTbl)
{
  my @f = split "_", $sp;
  my $g = shift @f;
  my $s = shift @f;

  if ( defined $s && $s eq "sp" )
  {
    my @cls = keys %{$spFreqTbl{$sp}};
    for my $cl (@cls)
    {
      if ($clSize{$cl}==1)
      {
	push @spSingletons, @{$clSeqs{$cl}};
      }
    }
  }
}

if ( @spSingletons )
{
  print "--- Found " . @spSingletons . " _sp species singletons clusters - Removing them now\n";

  delete @newTx{@spSingletons};
  delete @lineageTbl{@spSingletons};

  # removing elements of extraOG from the updated.tx file
  my $updatedTxFile = "$vicutDir/updated.tx";
  print "--- Removing elements of spSingletons from $updatedTxFile\n";
  my $origNewTxFileNoTGTs = "$vicutDir/updated_orig2.tx";
  my $spSingletonsFile = "$vicutDir/spSingletons.seqIDs";
  writeArray(\@spSingletons, $spSingletonsFile);

  $cmd = "mv $updatedTxFile $origNewTxFileNoTGTs";
  print "\tcmd=$cmd\n" if $dryRun || $debug;
  system($cmd) == 0 or die "system($cmd) failed with exit code: $?" if !$dryRun;

  $cmd = "select_tx.pl $quietStr -e $spSingletonsFile -i $origNewTxFileNoTGTs -o $updatedTxFile";
  print "\tcmd=$cmd\n" if $dryRun || $debug;
  system($cmd) == 0 or die "system($cmd) failed with exit code: $?" if !$dryRun;

  # Pruning alignment

  # Making sure OG seq(s) are still in the alignment
  my @algnSeqIDs = get_seqIDs_from_fa($trimmedAlgnFile);
  my @c = comm( \@algnSeqIDs, \@ogSeqIDs );
  if ( @c==0 )
  {
    warn "\n\n\tERROR: trimmed alignment does not have any OG seq's";

    print "\nogSeqIDs: @ogSeqIDs\n";

    my $trAlgnSeqIDsFile = $grPrefix . "_trAlgn.seqIDs";
    writeArray(\@algnSeqIDs, $trAlgnSeqIDsFile);

    print "Trimmed algn seq IDs: $trAlgnSeqIDsFile\n";
    print "\n\n";

    exit 1;
  }

  ## removing OG seq ids
  @spSingletons = diff( \@spSingletons, \@ogSeqIDs );
  writeArray(\@spSingletons, $spSingletonsFile);

  print "--- Pruning spSingletons seq's from the alignment\n";
  my $prunedAlgnFile = $grPrefix . "_algn_trimmed_pruned2.fa";
  $cmd = "select_seqs.pl $quietStr -e $spSingletonsFile -i $trimmedAlgnFile -o $prunedAlgnFile";
  print "\tcmd=$cmd\n" if $dryRun || $debug;
  system($cmd) == 0 or die "system($cmd) failed with exit code: $?" if !$dryRun;

  $trimmedAlgnFile = $prunedAlgnFile;

  # Rebuilding tree
  print "--- Rebuilding phylo tree (1)\n";
  my $prunedTreeFile = $grPrefix . "_pruned2.tree";
  $cmd = "rm -f $prunedTreeFile; FastTree -nt $trimmedAlgnFile > $prunedTreeFile";
  print "\tcmd=$cmd\n" if $dryRun || $debug;
  system($cmd) == 0 or die "system($cmd) failed:$?\n" if !$dryRun;# && !$skipFastTree;

  ## Rerooting it
  print "--- Rerooting the tree after spp singletons removal\n";
  my $rrPrunedTreeFile = $grPrefix . "_pruned2_rr.tree";
  $cmd = "rm -f $rrPrunedTreeFile; nw_reroot $prunedTreeFile @ogSeqIDs | nw_order -  > $rrPrunedTreeFile";
  print "\tcmd=$cmd\n" if $dryRun || $debug;
  system($cmd) == 0 or die "system($cmd) failed:$?\n" if !$dryRun;

  ## Removing OG seq's from the tree
  print "--- Pruning OG seq's from the tree after spp singletons removal\n";
  $prunedTreeFile = $grPrefix . "_pruned2_rr_noOGs.tree";
  $cmd = "rm -f $prunedTreeFile; nw_prune $rrPrunedTreeFile @ogSeqIDs > $prunedTreeFile";
  print "\tcmd=$cmd\n" if $dryRun || $debug;
  system($cmd) == 0 or die "system($cmd) failed with exit code: $?" if !$dryRun;

  $treeFile = $prunedTreeFile;

  ##
  ## Running vicut again
  ##

  ## NOTE: I am abandoning the strategy of protecting singleton _sp species (the
  ## only species of a genus that is an _sp species)

  my @query3;
  my @ann3;
  my $queryFile3 = "spp_query3.seqIDs";
  my $annFile3   = "spp_ann3.tx";
  open QOUT, ">$queryFile3" or die "Cannot open $queryFile3 for writing: $OS_ERROR";
  open AOUT, ">$annFile3"   or die "Cannot open $annFile3 for writing: $OS_ERROR";
  for my $id ( keys %newTx )
  {
    my $t = $newTx{$id};
    my @f = split "_", $t;
    my $g = shift @f;
    my $suffix = shift @f;
    my $suffix2 = shift @f;

    if ( defined $suffix && $suffix eq "sp" )
    {
      push @query3, $id;
      print QOUT "$id\n";
    }
    else
    {
      push @ann3, $id;
      print AOUT "$id\t$t\n";
    }
  }
  close QOUT;
  close AOUT;

  ## Testing consistency between the ann and query seq's and the tree The leaf
  ## IDs should be set-theoretically the same as the union of ann and query IDs.

  ## extracting leave IDs
  $cmd = "rm -f $treeLeavesFile; nw_labels -I $treeFile > $treeLeavesFile";
  print "\tcmd=$cmd\n" if $dryRun || $debug;
  system($cmd) == 0 or die "system($cmd) failed with exit code: $?" if !$dryRun;

  @treeLeaves = readArray($treeLeavesFile);

  my @a = (@query3, @ann3);
  if ( !setequal( \@a, \@treeLeaves ) )
  {
    warn "\n\n\tERROR: found inconsistency between the set of leaves of the current tree";
    print "see $treeLeavesFile\n";
    print "and the union of query and annotation IDs in\n";
    print "$queryFile3\n";
    print "and\n";
    print "$annFile3\n\n";
    exit 1;
  }

  if ( $debugSpp )
  {
    print "\n\n\tNumber of annotation seq's: " . @ann3. "\n";
    print     "\tNumber of query seq's:      " . @query3 . "\n";
    print     "\tSum:                        " . (@ann3 + @query3) . "\n";
    print     "\tNumber of leaves: " . @treeLeaves . "\n\n";

    print "--- Generating condensed species tree before the 3rd run of vicut\n";

    my %txTbl = %newTx;
    my $txTblFile = $grPrefix . "_before_3rd_vicut.tx";
    writeTbl(\%txTbl, $txTblFile);

    my $condSppTreeFile = $grPrefix . "_cond_spp_before_3rd_vicut.tree";

    build_cond_spp_tree($treeFile, $txTblFile, $condSppTreeFile);

    print "\n\n\tBefore the 3rd vicut condensed species tree written to $condSppTreeFile\n\n";

    if ( !$doNotPopPDFs && $OSNAME eq "darwin")
    {
      my $pdfFile = abs_path( $grPrefix . "_cond_spp_before_3rd_vicut_tree.pdf" );
      my $title = $grPrefix . " - cond_spp_before_3rd_vicut";
      plot_tree_bw($condSppTreeFile, $pdfFile, $title);

      $cmd = "open $pdfFile";
      print "\tcmd=$cmd\n" if $dryRun || $debug;
      system($cmd) == 0 or die "system($cmd) failed with exit code: $?" if !$dryRun;
    }

  }

  ## If _sp sequences, print to file, and set vicutDir to 2nd run directory
  $vicutDir  = "spp_vicut_dir3";

  print "--- Running vicut on species data the 3rd time\n";
  if (@query3)
  {
    $cmd = "vicut $quietStr -t $treeFile -a $annFile3 -q $queryFile3 -o $vicutDir";
  }
  else
  {
    $cmd = "vicut $quietStr -t $treeFile -a $annFile3 -o $vicutDir";
  }
  print "\tcmd=$cmd\n" if $dryRun || $debug;
  system($cmd) == 0 or die "system($cmd) failed with exit code: $?" if !$dryRun;

  print "--- Running update_spp_tx.pl\n";
  $cmd = "update_spp_tx.pl $quietStr $debugStr $useLongSppNamesStr -a $updatedTxFile -d $vicutDir";
  print "\tcmd=$cmd\n" if $dryRun || $debug;
  system($cmd) == 0 or die "system($cmd) failed with exit code: $?" if !$dryRun;

  $updatedTxFile = "$vicutDir/updated.tx";
  %newTx = readTbl($updatedTxFile);

  print "--- Updating lineageTbl after 3rd run of vicut\n";
  for my $id (keys %lineageTbl)
  {
    if ( exists $newTx{$id} )
    {
      my $lineage = $lineageTbl{$id};
      my @f = split ";", $lineage;
      my $sp = pop @f;
      my $newSp = $newTx{$id};
      if ($newSp ne $sp)
      {
	my ($g, $s) = split "_", $newSp;
	if ( exists $geLineage{$g} )
	{
	  $lineageTbl{$id} = $geLineage{$g} . ";$newSp";
	}
	else
	{
	  if (exists $spParent{$newSp})
	  {
	    $g = $spParent{$newSp};
	    $lineageTbl{$id} = $geLineage{$g} . ";$newSp";
	  }
	  else
	  {
	    warn "\n\n\tERROR: $g not found in geLineage";
	    print "\tand spParent{$newSp} not found\n";
	    print "\tnewSp: $newSp\n";
	    print "\tlineageTbl{$id}: " . $lineageTbl{$id} . "\n";
	    print "\n\n";
	    exit 1;
	  }
	}
      }
    } # end of if ( exists $newTx{$id} )
  }
}

print "--- Testing again consistency between the phylo tree and sequences after taxonomy cleanup\n";

## extracting leave IDs
$cmd = "rm -f $treeLeavesFile; nw_labels -I $treeFile > $treeLeavesFile";
print "\tcmd=$cmd\n" if $dryRun || $debug;
system($cmd) == 0 or die "system($cmd) failed with exit code: $?" if !$dryRun;

## looking at the difference between leaf IDs and newTx keys
@treeLeaves = readArray($treeLeavesFile);
@survivedIDs = keys %newTx;
@lostLeaves = diff(\@treeLeaves, \@survivedIDs);

## prunning tree
if (@lostLeaves>0)
{
  print "\n\tSpecies cleanup eliminated " . @lostLeaves . " sequences\n\n" if $debug;

  my $lostLeavesFile = $grPrefix . "_lost_leaves.txt";
  writeArray(\@lostLeaves, $lostLeavesFile);

  print "--- Pruning lost seqIDs from the current alignment\n";
  my $prunedAlgnFile = $grPrefix . "_algn_trimmed_pruned3.fa";
  $cmd = "select_seqs.pl $quietStr -e $lostLeavesFile -i $trimmedAlgnFile -o $prunedAlgnFile";
  print "\tcmd=$cmd\n" if $dryRun || $debug;
  system($cmd) == 0 or die "system($cmd) failed with exit code: $?" if !$dryRun;

  $trimmedAlgnFile = $prunedAlgnFile;

  print "--- Rebuilding phylo tree (2)\n";
  $prunedTreeFile = $grPrefix . "_pruned3.tree";
  $cmd = "rm -f $prunedTreeFile; FastTree -nt $trimmedAlgnFile > $prunedTreeFile";
  print "\tcmd=$cmd\n" if $dryRun || $debug;
  system($cmd) == 0 or die "system($cmd) failed:$?\n" if !$dryRun;# && !$skipFastTree;

  print "--- Rerooting the tree\n";
  my $rrPrunedTreeFile = $grPrefix . "_pruned3_rr.tree";
  $cmd = "rm -f $rrPrunedTreeFile; nw_reroot $prunedTreeFile @ogSeqIDs | nw_order -  > $rrPrunedTreeFile";
  print "\tcmd=$cmd\n" if $dryRun || $debug;
  system($cmd) == 0 or die "system($cmd) failed:$?\n" if !$dryRun;

  ## removing OG seq's from the tree
  print "--- Pruning OG seq's from the tree after spp singletons removal\n";
  $prunedTreeFile = $grPrefix . "_pruned3_rr_noOGs.tree";
  $cmd = "rm -f $prunedTreeFile; nw_prune $rrPrunedTreeFile @ogSeqIDs > $prunedTreeFile";
  print "\tcmd=$cmd\n" if $dryRun || $debug;
  system($cmd) == 0 or die "system($cmd) failed with exit code: $?" if !$dryRun;

  $treeFile = $prunedTreeFile;

  ##
  ## Tree has changed and so vicut should be run again to update the taxonomy
  ##
  
  my @query4;
  my @ann4;
  my $queryFile4 = "spp_query4.seqIDs";
  my $annFile4   = "spp_ann3.tx";
  open QOUT, ">$queryFile4" or die "Cannot open $queryFile4 for writing: $OS_ERROR";
  open AOUT, ">$annFile4"   or die "Cannot open $annFile4 for writing: $OS_ERROR";
  for my $id ( keys %newTx )
  {
    my $t = $newTx{$id};
    my @f = split "_", $t;
    my $g = shift @f;
    my $suffix = shift @f;
    my $suffix2 = shift @f;

    if ( defined $suffix && $suffix eq "sp" )
    {
      push @query4, $id;
      print QOUT "$id\n";
    }
    else
    {
      push @ann4, $id;
      print AOUT "$id\t$t\n";
    }
  }
  close QOUT;
  close AOUT;
  
  $vicutDir  = "spp_vicut_dir4";

  print "--- Running vicut on species data the 4th time\n";
  if (@query4)
  {
    $cmd = "vicut $quietStr -t $treeFile -a $annFile4 -q $queryFile4 -o $vicutDir";
  }
  else
  {
    $cmd = "vicut $quietStr -t $treeFile -a $annFile4 -o $vicutDir";
  }
  print "\tcmd=$cmd\n" if $dryRun || $debug;
  system($cmd) == 0 or die "system($cmd) failed with exit code: $?" if !$dryRun;

  print "--- Running update_spp_tx.pl\n";
  $cmd = "update_spp_tx.pl $quietStr $debugStr $useLongSppNamesStr -a $updatedTxFile -d $vicutDir";
  print "\tcmd=$cmd\n" if $dryRun || $debug;
  system($cmd) == 0 or die "system($cmd) failed with exit code: $?" if !$dryRun;

  $updatedTxFile = "$vicutDir/updated.tx";
  %newTx = readTbl($updatedTxFile);
  
  print "--- Updating lineageTbl after 4th run of vicut\n";
  for my $id (keys %lineageTbl)
  {
    if ( exists $newTx{$id} )
    {
      my $lineage = $lineageTbl{$id};
      my @f = split ";", $lineage;
      my $sp = pop @f;
      my $newSp = $newTx{$id};
      if ($newSp ne $sp)
      {
	my ($g, $s) = split "_", $newSp;
	if ( exists $geLineage{$g} )
	{
	  $lineageTbl{$id} = $geLineage{$g} . ";$newSp";
	}
	else
	{
	  if (exists $spParent{$newSp})
	  {
	    $g = $spParent{$newSp};
	    $lineageTbl{$id} = $geLineage{$g} . ";$newSp";
	  }
	  else
	  {
	    warn "\n\n\tERROR: $g not found in geLineage";
	    print "\tand spParent{$newSp} not found\n";
	    print "\tnewSp: $newSp\n";
	    print "\tlineageTbl{$id}: " . $lineageTbl{$id} . "\n";
	    print "\n\n";
	    exit 1;
	  }
	}
      }
    } # end of if ( exists $newTx{$id} )
  }
}

print "--- Checking parent consistency of the lineage table\n";
if ( check_parent_consistency(\%lineageTbl) )
{
  warn "";
  print "\n\n";
  exit 1;
}

print "--- Extracting faLineage tbl for the family cleanup stage\n";
my %faLineage;
for my $id ( keys %lineageTbl )
{
  my $lineage = $lineageTbl{$id};
  my @f = split ";", $lineage;
  my $sp = pop @f;
  my $ge = pop @f;
  my $fa = pop @f;
  $faLineage{$fa} = join ";", @f;
}

## Checking the number of species, to make sure its > 1
## if not we end here (after updating lineage table)

my %sppFreqFinal; ## table of number of sequences per species
map { $sppFreqFinal{$_}++ } values %newTx;
my $nSpecies = keys %sppFreqFinal;

if ( $nSpecies == 1 )
{
  print "\n\n\tWARNING:  This group of sequences consists of only one species !!!\n";
  print "\tAbandoning taxonomic cleanup at the higher taxonomic ranks\n\n";

  print "--- Updating lineage file at the species level\n";

  my @ids = keys %newTx;
  my $id = $ids[0];
  my $newSp = $newTx{$id};
  my $newSpNoExt = $newSp;
  $newSpNoExt =~ s/_\d+$//;

  my $lineage = $lineageTbl{$id};
  my @f = split ";", $lineage;
  my $sp = pop @f;
  my $ge = pop @f;
  my @t1 = (@f, $ge, $newSpNoExt);
  my @t2 = (@f, $ge, $ge, $newSp); # making genus also a sub-genus for the sake of consistency with other phyla
  my $lineageNoExt = join ';', @t1;
  my $lineageExt = join ';', @t2;

  my $finalLineageFile = $grPrefix . "_final.lineage";
  open OUT1, ">$finalLineageFile" or die "Cannot open $finalLineageFile for writing: $OS_ERROR";
  my $finalLineageFile2 = $grPrefix . "_final_no_tGTs.lineage";
  open OUT2, ">$finalLineageFile2" or die "Cannot open $finalLineageFile2 for writing: $OS_ERROR";
  for my $id (keys %newTx)
  {
    my $lineage = $lineageTbl{$id};
    print OUT1 "$id\t$lineageExt\n";
    print OUT2 "$id\t$lineageNoExt\n";
  }
  for my $id ( keys %ogLineageTbl )
  {
    my $lineage = $ogLineageTbl{$id};
    print OUT2 "$id\t$lineage\n";
  }
  close OUT2;
  close OUT1;

  print "\n\tUpdated lineage tables written to:\n\t\t$finalLineageFile\n\t\t$finalLineageFile2\n\n";

  exit 1;
}


## Generating species curation diagnostic plots
## condensed species (using nw_condense2 showing the number of sequences in
## each species) with vicut cluster number

print "--- Generating a tree with species names at leaves\n";
my $sppTreeFile = "$grPrefix" . "_preGenotyping_spp.tree";
$cmd = "rm -f $sppTreeFile; nw_rename $treeFile $updatedTxFile | nw_order -c n  - > $sppTreeFile";
print "\tcmd=$cmd\n" if $dryRun || $debug;
system($cmd) == 0 or die "system($cmd) failed with exit code: $?" if !$dryRun;

if (0)
{
  print "--- Generating tree with <species name>_<seqID> labels at leaves\n";
  my $sppSeqIDsFile = "$grPrefix" . "_preGenotyping_spp.seqIDs";
  $cmd = "awk '{print \$1\"\\t\"\$2\"__\"\$1}' $updatedTxFile > $sppSeqIDsFile";
  print "\tcmd=$cmd\n" if $dryRun || $debug;
  system($cmd) == 0 or die "system($cmd) failed with exit code: $?" if !$dryRun;

  my $sppSeqIdTreeFile = "$grPrefix" . "_preGenotyping_sppSeqIDs.tree";
  $cmd = "rm -f $sppSeqIdTreeFile; nw_rename $treeFile $sppSeqIDsFile | nw_order -c n  -  > $sppSeqIdTreeFile";
  print "\tcmd=$cmd\n" if $dryRun || $debug;
  system($cmd) == 0 or die "system($cmd) failed with exit code: $?" if !$dryRun;
}

# print "--- Generating a condensed tree with species clades collapsed to a single node \n";
# my $condSppTreeFile = "$grPrefix" . "_preGenotyping_spp_condensed.tree";
# $cmd = "rm -f $condSppTreeFile; nw_condense2 $sppTreeFile > $condSppTreeFile";
# print "\tcmd=$cmd\n" if $dryRun || $debug;
# system($cmd) == 0 or die "system($cmd) failed with exit code: $?" if !$dryRun;

# print "--- Extracting leaves of the species condensed tree\n";
# my $csppTreeLeavesFile = "$grPrefix" . "_preGenotyping_spp_condensed_tree.leaves";
# my $cmd = "nw_labels -I $condSppTreeFile > $csppTreeLeavesFile";
# print "\tcmd=$cmd\n" if $dryRun || $debug;
# system($cmd) == 0 or die "system($cmd) failed with exit code: $?" if !$dryRun;

# my @csppTreeLeaves = readArray($csppTreeLeavesFile);
# printArray(\@csppTreeLeaves, "\ncsppTreeLeaves\n") if $debug;

$cltrFile = "$vicutDir/minNodeCut.cltrs";
%idCl = ();
%clSize = ();
open IN, "$cltrFile" or die "Cannot open $cltrFile for reading: $OS_ERROR";
$header = <IN>;
foreach (<IN>)
{
  chomp;
  my ($id, $cl, $tx) = split /\s+/,$_;
  if (exists $newTx{$id})
  {
    #$sppCltr{$newTx{$id}} = $cl;
    $idCl{$id} = $cl;
    $clSize{$cl}++;
  }
}
close IN;

my %clIdx; # assigning each cluster of index from 1 to <number of cluster> with
# 1 assigned to the largest one, 2 to second largest etc
my $idx = 1;
for my $cl (sort {$clSize{$b} <=> $clSize{$a}} keys %clSize)
{
  $clIdx{$cl} = $idx;
  $idx++;
}

my %idSppCltr;     # species => sppSizeCltr
my %idSppCltrIdx;  # sppSizeCltr => idx
for my $id (keys %newTx)
{
  my $cl = $idCl{$id};
  $idSppCltr{$id} = $newTx{$id} . "_n" . $clSize{$cl} . "_cl_" . $clIdx{$cl};
  $idSppCltrIdx{$idSppCltr{$id}} = $clIdx{$cl};
}

# print "\nidSppCltrIdx table:\n";
# my @a = sort { $idSppCltrIdx{$a} <=> $idSppCltrIdx{$b} } keys %idSppCltrIdx;
# printFormatedTbl(\%idSppCltrIdx, \@a);
# print "\n\n";

print "--- Creating species_nSize_clID tree\n";
my $spSizeCltrFile = "$grPrefix" . "_preGenotyping.spp_size_cltr";
open OUT, ">$spSizeCltrFile" or die "Cannot open $spSizeCltrFile for writing: $OS_ERROR";
for my $id (keys %idSppCltr)
{
  print OUT "$id\t" . $idSppCltr{$id} . "\n";
}
close OUT;

print "--- Generating a tree with species names sizes and cluster index at leaves\n";
my $sppSizeCltrTreeFile = "$grPrefix" . "_preGenotyping_sppSizeCltr.tree";
$cmd = "rm -f $sppSizeCltrTreeFile; nw_rename $treeFile $spSizeCltrFile | nw_order -c n  - > $sppSizeCltrTreeFile";
print "\tcmd=$cmd\n" if $dryRun || $debug;
system($cmd) == 0 or die "system($cmd) failed with exit code: $?" if !$dryRun;

my $condSppSizeCltrTreeFile = "$grPrefix" . "_preGenotyping_sppSizeCltr_condensed.tree";
$cmd = "rm -f $condSppSizeCltrTreeFile; nw_condense $sppSizeCltrTreeFile > $condSppSizeCltrTreeFile";
print "\tcmd=$cmd\n" if $dryRun || $debug;
system($cmd) == 0 or die "system($cmd) failed with exit code: $?" if !$dryRun;

if ( $showAllTrees && $OSNAME eq "darwin")
{
  my $pdfTreeFile = abs_path( "$grPrefix" . "_preGenotyping_sppSizeCltr_condensed_tree.pdf" );
  my $condSppSizeCltrTreeFileAbsPath = abs_path( $condSppSizeCltrTreeFile );
  # my $idSppCltrIdxFile = abs_path( "$grPrefix" . "_preGenotyping_sppSizeCltr.idx" );
  # writeTbl(\%idSppCltrIdx, $idSppCltrIdxFile);
  plot_tree_bw($condSppSizeCltrTreeFileAbsPath, $pdfTreeFile);

  $cmd = "open $pdfTreeFile";
  print "\tcmd=$cmd\n" if $dryRun || $debug;
  system($cmd) == 0 or die "system($cmd) failed with exit code: $?" if !$dryRun;
}


print "--- Running genotype_spp.pl\n";
## Here species that appear more than twice are being indexed so each species
## forms a monophyletic clade on the reference tree
$cmd = "genotype_spp.pl $debugStr -d $vicutDir";
print "\tcmd=$cmd\n" if $dryRun || $debug;
system($cmd) == 0 or die "system($cmd) failed with exit code: $?" if !$dryRun;

my $updatedTxFile2 = "$vicutDir/updated2.tx";
%newTx = readTbl($updatedTxFile2);

print "--- Updating lineage using new species taxonomy\n";
## updating lineage

my @newTxKeys      = keys %newTx;
my @lineageTblKeys = keys %lineageTbl;

my @d1 = diff(\@newTxKeys, \@lineageTblKeys);
if (@d1)
{
  delete @newTx{@d1};
}

my @d2 = diff(\@lineageTblKeys, \@newTxKeys);
if (@d2)
{
  delete @lineageTbl{@d2};
}

print "--- Updating lineageTbl after genotype_spp.pl\n";
for my $id (keys %lineageTbl)
{
  if ( exists $newTx{$id} )
  {
    my $lineage = $lineageTbl{$id};
    my @f = split ";", $lineage;
    my $sp = pop @f;

    my $newSp = $newTx{$id};
    my ($g, $s) = split "_", $newSp;
    if ($s)
    {
      $spParent{$newSp} = $g;
    }
    elsif (!exists $spParent{$newSp})
    {
      warn "\n\n\tERROR: count not find a genus corresponding to $newSp";
      print "\n\n";
      exit 1;
    }

    if ($newSp ne $sp)
    {
      if ( exists $geLineage{$g} )
      {
	$lineageTbl{$id} = $geLineage{$g} . ";$newSp";
      }
      else
      {
	warn "\n\n\tERROR: $g not found in geLineage";
	print "\tnewSp: $newSp\n";
	print "\tlineageTbl{$id}: " . $lineageTbl{$id} . "\n";
	print "\n\n";
	exit 1;
      }
    }
  } # end of if ( exists $newTx{$id} )
  else
  {
    delete $lineageTbl{$id};
  }
}

print "--- Checking parent consistency of the lineage table\n";
if ( check_parent_consistency(\%lineageTbl) )
{
  warn "";
  print "\n\n";
  exit 1;
}


print "--- Testing consistency between lineageTbl and newTx keys\n";

@newTxKeys      = keys %newTx;
@lineageTblKeys = keys %lineageTbl;

if ( !setequal( \@newTxKeys, \@lineageTblKeys ) )
{
  my @tlComm = comm(\@newTxKeys, \@lineageTblKeys);

  warn "\n\n\tERROR: seq IDs of new taxonomy table and the new lineage table do not match";
  print  "\n\tNumber of elements in the new taxonomy table: " . @newTxKeys . "\n";
  print    "\tNumber of elements in the lineage table: " . @lineageTblKeys . "\n";
  print    "\tNumber of common elements: " . @tlComm . "\n";

  writeArray(\@newTxKeys, "newTxKeys.txt");
  writeArray(\@lineageTblKeys, "lineageTblKeys.txt");

  print "\n\tNew taxon and lineage keys written to newTxKeys.txt and lineageTblKeys.txt, respectively\n\n";

  if (@newTxKeys > @lineageTblKeys)
  {
    my @d = diff(\@newTxKeys, \@lineageTblKeys);
    print "\nElements in new taxonomy that are not in new lineage:\n";
    for (@d)
    {
      print "\t$_\t" . $newTx{$_} . "\n";
    }
    print "\n\n";
  }
  elsif (@lineageTblKeys > @newTxKeys)
  {
    my @d = diff(\@lineageTblKeys, \@newTxKeys);
    print "\nElements in new lineage that are not in the new taxonomy:\n";
    for (@d)
    {
      print "\t$_\t" . $lineageTbl{$_} . "\n";
    }
    print "\n\n";
  }

  exit 1;
}

## Generating some summary tables
undef %sppFreqFinal; ## table of number of sequences per species
map { $sppFreqFinal{$_}++ } values %newTx;

## number of _sp species
my $nSpSppFinal = 0;
my %genusFinal;
for (keys %sppFreqFinal)
{
  my ($g, $s, $s2) = split "_";
  if (!defined $s2 || (defined $s2 && $s2 ne "OG") )
  {
    $nSpSppFinal++ if defined $s && $s eq "sp";
    push @{$genusFinal{$g}}, $_;
  }
}

## Number of genera with only one species and the species being _sp
my $nSpGeneraFinal = 0;
my @spGeneraFinal;
my %sspSpeciesFinal; # singleton _sp species
for my $g (keys %genusFinal)
{
  if ( scalar(@{$genusFinal{$g}})==1 )
  {
    my $sp = $genusFinal{$g}->[0];
    my ($g, $s) = split "_", $sp;
    if (defined $s && $s eq "sp")
    {
      $nSpGeneraFinal++;
      push @spGeneraFinal, $g;
      $sspSpeciesFinal{$sp} = 1;
    }
  }
}

my %sppFreqFinal2; ## frequency table of species sequence frequencies
map { $sppFreqFinal2{$_}++ } values %sppFreqFinal;

# ## Creating a symbolic link for final.tx to point to vicutDir/updated2.tx
# my $finalTxFile = $grPrefix . "_final.tx";
# $ap = abs_path( $updatedTxFile2 );
# $cmd = "rm -f $finalTxFile; ln -s $ap $finalTxFile";
# print "\tcmd=$cmd\n" if $dryRun || $debug;
# system($cmd) == 0 or die "system($cmd) failed with exit code: $?" if !$dryRun;

## comparison between old and new species assignments
print "--- Comparing old and new species assignments\n";
$cmd = "cmp_tx.pl $quietStr -i $txFile -j $updatedTxFile2 -o old_vs_new_spp_cmp";
print "\tcmd=$cmd\n" if $dryRun || $debug;
system($cmd) == 0 or die "system($cmd) failed with exit code: $?" if !$dryRun;


##
## phylogenetic tree with final taxonomy
##

print "--- Generating a tree with final species names at leaves\n";
my $finalSppTreeFile = "$grPrefix" . "_final_spp.tree";
$cmd = "rm -f $finalSppTreeFile; nw_rename $treeFile $updatedTxFile2 | nw_order -c n  - > $finalSppTreeFile";
print "\tcmd=$cmd\n" if $dryRun || $debug;
system($cmd) == 0 or die "system($cmd) failed with exit code: $?" if !$dryRun;


print "--- Generating tree with <final species name>_<seqID> labels at leaves\n";
my $finalSppSeqIDsFile = "$grPrefix" . "_final_spp.seqIDs";
$cmd = "awk '{print \$1\"\\t\"\$2\"__\"\$1}' $updatedTxFile2 > $finalSppSeqIDsFile";
print "\tcmd=$cmd\n" if $dryRun || $debug;
system($cmd) == 0 or die "system($cmd) failed with exit code: $?" if !$dryRun;

my $finalSppSeqIdTreeFile = "$grPrefix" . "_final_sppSeqIDs.tree";
$cmd = "rm -f $finalSppSeqIdTreeFile; nw_rename $treeFile $finalSppSeqIDsFile | nw_order -c n  -  > $finalSppSeqIdTreeFile";
print "\tcmd=$cmd\n" if $dryRun || $debug;
system($cmd) == 0 or die "system($cmd) failed with exit code: $?" if !$dryRun;

print "--- Generating a condensed tree with final species clades collapsed to a single node \n";
my $finalCondSppTreeFile = abs_path( $grPrefix . "_final_spp_condensed.tree" );
$cmd = "rm -f $finalCondSppTreeFile; nw_condense $finalSppTreeFile > $finalCondSppTreeFile";
print "\tcmd=$cmd\n" if $dryRun || $debug;
system($cmd) == 0 or die "system($cmd) failed with exit code: $?" if !$dryRun;

if ( $debugSpp )
{
  print "--- Generating condensed species tree after genotype_spp.pl\n";

  my %txTbl = %newTx;

  my $txTblFile = $grPrefix . "_after_genotype_spp.tx";
  writeTbl(\%txTbl, $txTblFile);

  my $condSppTreeFile = $grPrefix . "_cond_spp_after_genotype_spp.tree";

  get_tree_spp_purity($treeFile, $txTblFile, $condSppTreeFile);
  #build_cond_spp_tree($treeFile, $txTblFile, $condSppTreeFile);

  print "\n\n\tAfter genotype_spp.pl condensed species tree written to $condSppTreeFile\n\n";

  if ( !$doNotPopPDFs && $OSNAME eq "darwin")
  {
    my $pdfFile = abs_path( $grPrefix . "_cond_spp_after_genotype_spp.pdf" );
    my $title = $grPrefix . " - cond_spp_after_genotype_spp";
    plot_tree_bw($condSppTreeFile, $pdfFile, $title);

    $cmd = "open $pdfFile";
    print "\tcmd=$cmd\n" if $dryRun || $debug;
    system($cmd) == 0 or die "system($cmd) failed with exit code: $?" if !$dryRun;
  }

  exit 1;
}

## checking frequencies of species names on the condensed species tree
## $finalCondSppTreeFile

print "--- Extracting leaves from the final condense species tree\n";
my $leavesFile = $grPrefix . "_final_spp_condensed_tree.leaves";
$cmd = "rm -f $leavesFile; nw_labels -I $finalCondSppTreeFile > $leavesFile";
print "\tcmd=$cmd\n" if $dryRun || $debug;
system($cmd) == 0 or die "system($cmd) failed with exit code: $?" if !$dryRun;

my @finalCondSppTreeLeaves = readArray($leavesFile);

my %finalCondSppTreeLeafFreq;
for ( @finalCondSppTreeLeaves )
{
  $finalCondSppTreeLeafFreq{$_}++;
}

## species that appear more than once
my @finalCondSppTreeCountGr1Leaves = grep { $finalCondSppTreeLeafFreq{$_} > 1 } keys %finalCondSppTreeLeafFreq;
## print "finalCondSppTreeCountGr1Leaves: @finalCondSppTreeCountGr1Leaves\n";

@finalCondSppTreeCountGr1Leaves = sort { $finalCondSppTreeLeafFreq{$b} <=> $finalCondSppTreeLeafFreq{$a} } @finalCondSppTreeCountGr1Leaves;

print "\n\nFrequency of species occuring more than once on the final condense species tree\n";
print "\t$finalCondSppTreeFile\n\n";
printFormatedTbl(\%finalCondSppTreeLeafFreq, \@finalCondSppTreeCountGr1Leaves);
print "\n\n";


exit 1;

$section = qq~

##
## Genus-level cleanup
##

~;
print "$section";


#
# Using phyloPart followed by vicut to generate genus taxonomy
#
# Given a condensed tree at some taxonomic rank (say species), a percentile
# threshold and a taxonomic parent table, the script performs a partition of a
# phylogenetic tree with the given percentile distance threshold using phyloPart
# and then does vicut clustering using all except 0 clusters of phyloPart as
# annotation and elements of cluster 0 as query leaves and uses the taxonomic
# parent table to assign taxonomically relevant names to the clusters.

print "--- Running cluster_taxons.pl on condensed species tree\n";

## Synching %spParent with $finalCondSppTreeFile leaves
## right now spParent may have more species as the keys

$cmd = "rm -f $treeLeavesFile; nw_labels -I $finalCondSppTreeFile > $treeLeavesFile";
print "\tcmd=$cmd\n" if $dryRun || $debug;
system($cmd) == 0 or die "system($cmd) failed with exit code: $?" if !$dryRun;

@treeLeaves = readArray($treeLeavesFile);
my @uqTreeLeaves = unique(\@treeLeaves);

my @spParentKeys = keys %spParent;
my @excessSpp = diff(\@spParentKeys, \@uqTreeLeaves);
if (@excessSpp)
{
  if ($debug)
  {
    print "\n\nWARNING: Detected spParent keys that are not tree leaves\n";
    print "Here is the list of deleted keys\n";
    printArray(\@excessSpp);
    print "\n\tDeleting excess species from spParent table\n\n";
  }
  delete @spParent{@excessSpp};
}

@spParentKeys = keys %spParent;

my $spParentFile = $grPrefix . ".spParent";
writeTbl(\%spParent, $spParentFile);

if ( @spParentKeys != @uqTreeLeaves )
{
  warn "\n\n\tERROR: number of spParent species and $finalCondSppTreeFile leaves are not the same";

  print "\n\tspParentKeys: " . @spParentKeys . "\n";
  print "\tUnique tree leaves: " . @uqTreeLeaves . "\n";

  print "\n\tspParent tbl written to $spParentFile\n";

  my @excessLeaves = diff(\@uqTreeLeaves, \@spParentKeys);
  print "\n\tHere is the list of tree leaves (species) that are missing in spParent table\n";
  printArray(\@excessLeaves);

  exit 1;
}

if ($debug)
{
  print "\nspParent table:\n";
  printFormatedTbl(\%spParent);
  print "\n\n";
}

my $sppGenusFile = $grPrefix . "_spp.genusTx";
$cmd = "cluster_taxons.pl $quietStr $igsStr $johannaStr $debugStr $showAllTreesStr -i $finalCondSppTreeFile -p 0.1 -f $spParentFile -t species -o $sppGenusFile";
print "\tcmd=$cmd\n" if $dryRun || $debug;
system($cmd) == 0 or die "system($cmd) failed with exit code: $?" if !$dryRun;

my %sppGenus = readTbl($sppGenusFile);


print "--- Updating geParent, faParent etc tables\n";

my @allGenera = values %sppGenus;
my @newGenera = unique(\@allGenera);
for my $ge (@newGenera)
{
  next if exists $geParent{$ge};

  $section = qq~

##
## === updating geParent ===
##

~;
  print "$section" if $debug;

  # debug
  print "\nProcessing $ge\n" if $debug;

  my $origGe = $ge;

  if ( $ge =~ /_(\d+)$/)
  {
    print "Detected numeric suffix $1 in $ge. Removing it for now\n" if $debug;
    $ge =~ s/_\d+//;
  }

  if ( $ge =~ /_etal$/)
  {
    print "Detected etal genus: $ge. Removing it for now\n" if $debug;
    $ge =~ s/_etal//;
  }

  my @geComponents = split "_", $ge;

  if ( @geComponents == 1 && !exists $geParent{$ge} )
  {
    warn "\n\n\tERROR: $ge not found in geParent";
    print "\n\n";

    print "geParent:\n";
    printFormatedTbl(\%geParent);
    print "\n\n";

    exit 1;
  }
  elsif ( @geComponents == 1 && exists $geParent{$ge} )
  {
    if ( !exists $geParent{$origGe} )
    {
      $geParent{$origGe} = $geParent{$ge};
    }
    print "geParent{$origGe}: $geParent{$origGe}\n" if $debug;
    next;
  }

  my %locFas; # table to keep track of unique parents; if $ge has several
	      # components, some of them will have the same parents and in the
	      # name of $ge parent we don't want the same family repeated several
	      # times.
  my $newFa;  # $ge parent's name
  my $g = shift @geComponents;
  if ( exists $geParent{$g} )
  {
    $newFa = $geParent{$g};
    $locFas{$newFa}++;
  }
  else
  {
    warn "\n\n\tERROR: The first element of $ge, $g, not found in geParent";
    print "\n\n";
    exit 1;
  }

  print "Parents of the components of $ge:\n" if $debug;
  print "\t$newFa\n" if $debug;

  for $g (@geComponents)
  {
    if ( exists $geParent{$g} && !exists $locFas{$geParent{$g}} )
    {
      $newFa .= "_" . $geParent{$g};
      $locFas{$geParent{$g}}++;
      print "\t" . $geParent{$g} . "\n" if $debug;

    }
    elsif ( !exists $geParent{$g} )
    {
      warn "\n\n\tERROR: The element, $g, of $ge not found in geParent";
      print "\n\n";
      exit 1;
    }
  }

  $geParent{$origGe} = $newFa;
  print "geParent{$origGe}: $newFa\n\n" if $debug;

  $section = qq~

##
## === updating faParent ===
##

~;
  print "$section" if $debug;

  print "Processing $newFa\n" if $debug;

  my @faComponents = split "_", $newFa;
  print "\nfaComponents: @faComponents\n\n" if $debug;

  if ( @faComponents == 1 && !exists $faParent{$faComponents[0]} )
  {
    warn "\n\n\tERROR: $faComponents[0] not found in faParent";
    print "\n\n";

    print "faParent:\n";
    printFormatedTbl(\%faParent);
    print "\n\n";

    exit 1;
  }
  elsif ( @faComponents == 1 && exists $faParent{$faComponents[0]} )
  {
    # we are assuming that since $faComponents[0] was found in faParent higher taxon
    # parents are also found in the corresponding parent tables
    print "faParent{$faComponents[0]}: $faParent{$faComponents[0]}\n\n" if $debug;
    next;
  }

  my %locOrs;
  my $newOr;
  my $f = shift @faComponents;
  if ( exists $faParent{$f} )
  {
    $newOr = $faParent{$f};
    $locOrs{$newOr}++;
  }
  else
  {
    warn "\n\n\tERROR: The first element, $f, of $newFa not found in faParent";
    print "\n\n";
    exit 1;
  }

  print "Parents of the components of $newFa:\n\t$newOr\n" if $debug;

  for my $f (@faComponents)
  {
    if ( exists $faParent{$f} && !exists $locOrs{$faParent{$f}} )
    {
      $newOr .= "_" . $faParent{$f};
      $locOrs{$faParent{$f}}++;
      print "\t" . $faParent{$f} . "\n" if $debug;
    }
    elsif ( !exists $faParent{$f} )
    {
      warn "\n\n\tERROR: The element, $f, of $newFa not found in faParent";
      print "\n\n";
      exit 1;
    }
  }

  $faParent{$newFa} = $newOr;
  print "faParent{$newFa} = $newOr\n\n" if $debug;


  $section = qq~

##
## === updating orParent ===
##

~;
  print "$section" if $debug;

  print "\nProcessing $newOr\n" if $debug;

  my @orComponents = split "_", $newOr;
  print "orComponents: @orComponents\n\n" if $debug;

  if ( @orComponents == 1 && !exists $orParent{$orComponents[0]} )
  {
    warn "\n\n\tERROR: $orComponents[0] not found in orParent";
    print "\n\n";

    print "orParent:\n";
    printFormatedTbl(\%orParent);
    print "\n\n";

    exit 1;
  }
  elsif ( @orComponents == 1 && exists $orParent{$orComponents[0]} )
  {
    # we are assuming that since $orComponents[0] was found in orParent higher taxon
    # parents are also found in the corresponding parent tables
    print "orParent{$orComponents[0]}: $orParent{$orComponents[0]}\n\n" if $debug;
    next;
  }

  my %locCls;
  my $newCl;
  my $o = shift @orComponents;
  if ( exists $orParent{$o} )
  {
    $newCl = $orParent{$o};
    $locCls{$newCl}++;
  }
  else
  {
    warn "\n\n\tERROR: The first element, $o, of $newOr not found in orParent";
    print "\n\n";
    exit 1;
  }

  print "Parents of the components of $newOr:\n\t$newCl\n" if $debug;

  for my $o (@orComponents)
  {
    if ( exists $orParent{$o} && !exists $locCls{$orParent{$o}} )
    {
      $newCl .= "_" . $orParent{$o};
      $locCls{$orParent{$o}}++;
      print "\t" . $orParent{$o} . "\n" if $debug;
    }
    elsif ( !exists $orParent{$o} )
    {
      warn "\n\n\tERROR: The element, $o, of $newOr not found in orParent";
      print "\n\n";
      exit 1;
    }
  }

  $orParent{$newOr} = $newCl;
  print "orParent{$newOr} = $newCl\n\n" if $debug;

  $section = qq~

##
## === updating clParent ===
##

~;
  print "$section" if $debug;

  print "\nProcessing $newCl\n" if $debug;

  my @clComponents = split "_", $newCl;
  print "clComponents: @clComponents\n\n" if $debug;

  if ( @clComponents == 1 && !exists $clParent{$clComponents[0]} )
  {
    warn "\n\n\tERRCL: $clComponents[0] not found in clParent";
    print "\n\n";

    print "clParent:\n";
    printFclmatedTbl(\%clParent);
    print "\n\n";

    exit 1;
  }
  elsif ( @clComponents == 1 && exists $clParent{$clComponents[0]} )
  {
    # we are assuming that since $clComponents[0] was found in clParent higher taxon
    # parents are also found in the cclresponding parent tables
    print "clParent{$clComponents[0]}: $clParent{$clComponents[0]}\n\n" if $debug;
    next;
  }

  my %locPha;
  my $newPh;
  my $ph = shift @clComponents;
  if ( exists $clParent{$ph} )
  {
    $newPh = $clParent{$ph};
    $locPha{$newPh}++;
  }
  else
  {
    warn "\n\n\tERROR: The first element, $ph, of $newPh not found in clParent";
    print "\n\n";
    exit 1;
  }

  print "Parents of the components of $newPh:\n\t$newPh\n" if $debug;

  for my $ph (@clComponents)
  {
    if ( exists $clParent{$ph} && !exists $locPha{$clParent{$ph}} )
    {
      $newPh .= "_" . $clParent{$ph};
      $locPha{$clParent{$ph}}++;
      print "\t" . $clParent{$ph} . "\n" if $debug;
    }
    elsif ( !exists $clParent{$ph} )
    {
      warn "\n\n\tERROR: The element, $ph, of $newPh not found in clParent";
      print "\n\n";
      exit 1;
    }
  }

  $clParent{$newCl} = $newPh;
  print "clParent{$newCl} = $newPh\n\n" if $debug;
}

if ($debug)
{
  print "\n\nspParent:\n";
  printFormatedTbl(\%spParent);
  print "\n\n";

  print "\ngeParent:\n";
  printFormatedTbl(\%geParent);
  print "\n\n";

  print "faParent:\n";
  printFormatedTbl(\%faParent);
  print "\n\n";

  print "orParent:\n";
  printFormatedTbl(\%orParent);
  print "\n\n";

  print "clParent:\n";
  printFormatedTbl(\%clParent);
  print "\n\n";
}

print "--- Updating lineage table at the genus level\n";
my $finalGenusTxFile = $grPrefix . "_final_genus.tx";
open OUT, ">$finalGenusTxFile" or die "Cannot open $finalGenusTxFile for writing: $OS_ERROR";
my $gCounter = 1;
for my $id (keys %lineageTbl)
{
  my $lineage = $lineageTbl{$id};
  my @f = split ";", $lineage;
  my $sp = pop @f;

  if ( exists $sppGenus{$sp} )
  {
    my $ge = pop @f;
    my $newGe = $sppGenus{$sp};
    print OUT "$id\t$newGe\n";

    # $lineageTbl{$id} needs updating only when $newGe ne $ge
    if ( $newGe ne $ge )
    {
      my $fa = pop @f;
      my $or = pop @f;
      my $cl = pop @f;
      my $ph = pop @f;

      my $newFa = $geParent{$newGe};
      my $newOr = $faParent{$newFa};
      my $newCl = $orParent{$newOr};
      my $newPh = $clParent{$newCl};

      my @t = ("Bacteria", $newPh, $newCl, $newOr, $newFa, $newGe, $sp);
      my $l = join ";", @t;

      $lineageTbl{$id} = $l;
    }
  }
  else
  {
    warn "\n\n\tERROR: $id with sp: $sp not detected in sppGenus table";
    print "\n\n";
    exit 1;
  }
}
close OUT;

print "--- Checking parent consistency of the lineage table\n";
if ( check_parent_consistency(\%lineageTbl) )
{
  my $tmpLineageFile = $grPrefix . "_tmp.lineage";
  open OUT, ">$tmpLineageFile" or die "Cannot open $tmpLineageFile for writing: $OS_ERROR";
  for my $id (keys %lineageTbl)
  {
    my $lineage = $lineageTbl{$id};
    print OUT "$id\t$lineage\n";
  }
  close OUT;

  warn "\t";
  print "\ttmp lineage written to $tmpLineageFile\n\n";
  exit 1;
}

my %geChildren;
for my $sp (keys %sppGenus)
{
  my $ge = $sppGenus{$sp};
  $geChildren{$ge}{$sp}++;
}

if ($debug)
{
  print "\n\nNumber of phylo-partition-vicut based genera: " . scalar(keys %geChildren) . "\n";
  print "\nSpecies frequencies in phylo-partition-vicut based genera:\n";
  my @a = sort { scalar(keys %{$geChildren{$b}}) <=> scalar(keys %{$geChildren{$a}}) } keys %geChildren;
  printFormatedTableValuedTbl(\%geChildren, \@a);
  print "\n\n"
}

print "--- Generating a tree with final genus names at leaves\n";
my $finalGenusTreeFile = "$grPrefix" . "_final_genus.tree";
$cmd = "rm -f $finalGenusTreeFile; nw_rename $treeFile $finalGenusTxFile | nw_order -c n  - > $finalGenusTreeFile";
print "\tcmd=$cmd\n" if $dryRun || $debug;
system($cmd) == 0 or die "system($cmd) failed with exit code: $?" if !$dryRun;

print "--- Generating a condensed tree with final genera collapsed to a single node \n";
my $finalCondGenusTreeFile = abs_path( "$grPrefix" . "_final_genus_condensed.tree" );
$cmd = "rm -f $finalCondGenusTreeFile; nw_condense $finalGenusTreeFile > $finalCondGenusTreeFile";
print "\tcmd=$cmd\n" if $dryRun || $debug;
system($cmd) == 0 or die "system($cmd) failed with exit code: $?" if !$dryRun;

if ( $showAllTrees &&  $OSNAME eq "darwin")
{
  my $pdfCondGenusTreeFile = abs_path( "$grPrefix" . "_final_genus_condensed_tree.pdf" );
  plot_tree_bw($finalCondGenusTreeFile, $pdfCondGenusTreeFile);

  $cmd = "open $pdfCondGenusTreeFile";
  print "\tcmd=$cmd\n" if $dryRun || $debug;
  system($cmd) == 0 or die "system($cmd) failed with exit code: $?" if !$dryRun;
}

## generating pdf figure of species condensed tree colored by genus

# Assigning to each genus an index
my @genera = values %sppGenus;
@genera = unique(\@genera);
my $generaCount = 1;
my %genusIdx = map{ $_ => $generaCount++ } @genera;

if ($debug)
{
  print "\n\ngenusIdx:\n";
  printFormatedTbl(\%genusIdx);
  print "\n\n";
}

my $genusIdxFile = abs_path( "$grPrefix" . "_genus.idx" );
open OUT, ">$genusIdxFile" or die "Cannot open $genusIdxFile for writing: $OS_ERROR";
for my $sp (keys %sppGenus)
{
  print OUT "$sp\t" . $genusIdx{$sppGenus{$sp}} . "\n";
}
close OUT;

my $pdfCsppWithGenusColorsTreeFile = abs_path( $grPrefix . "_final_spp_condensed_tree_with_genus_colors.pdf" );

my $title = $grPrefix . " - genera";
plot_tree($finalCondSppTreeFile, $genusIdxFile, $pdfCsppWithGenusColorsTreeFile, $title);

if ( !$doNotPopPDFs && $OSNAME eq "darwin")
{
  $cmd = "open $pdfCsppWithGenusColorsTreeFile";
  print "\tcmd=$cmd\n" if $dryRun || $debug;
  system($cmd) == 0 or die "system($cmd) failed with exit code: $?" if !$dryRun;
}


print "--- Splitting phylo-vicut-based genera if their sizes are above taxonSizeThld\n";

my %sppSubGenus;
my %subGeName;       # subGeName{subGeName}{name of the corresponding genus} = count of species
my %genusSubGenusTb; # genusSubGenusTb{genus}{subGenus} = count of species

my $detectedLargeGenus = 0;
my @a = sort { scalar(keys %{$geChildren{$b}}) <=> scalar(keys %{$geChildren{$a}}) } keys %geChildren;
for my $ge (@a)
{
  my @spp = keys %{$geChildren{$ge}};

  if ( @spp > $taxonSizeThld ) # try to split this cluster into smaller pieces
  {
    $detectedLargeGenus = 1;

    if ( $debug )
    {
      print "\n------------------------------------------\n";
      print "Splitting $ge";
      print "\n------------------------------------------\n\n";

      print "Species of $ge:\n\n";
      @spp = sort @spp;
      printArray(\@spp);
      print "\n\n";
    }

    my $geStr = $ge;
    if ( length($geStr) > $maxStrLen )
    {
      warn "\n\n\tWARNING: $ge is too long. Its being truncated to $maxStrLen characters";
      print "\n\n";
      $geStr = substr( $ge, 0, $maxStrLen);
    }

    # prune the final species condensed tree to contain the given genus only
    my $prunedTreeFile = $grPrefix . "_pruned_$geStr.tree";
    my $finalCondSppTreeBasename = basename($finalCondSppTreeFile, @suffixes);
    print "--- Pruning $finalCondSppTreeBasename to the species of $ge\n";
    $cmd = "rm -f $prunedTreeFile; nw_clade $finalCondSppTreeFile @spp > $prunedTreeFile";
    print "\tcmd=$cmd\n" if $dryRun || $debug;
    system($cmd) == 0 or die "system($cmd) failed with exit code: $?" if !$dryRun;

    # testing if the resulting tree has the same number of leaves as @spp array
    my $prunedTreeLeavesFile = $grPrefix . "_pruned_$geStr.leaves";
    $cmd = "rm -f $prunedTreeLeavesFile; nw_labels -I $prunedTreeFile > $prunedTreeLeavesFile";
    print "\tcmd=$cmd\n" if $dryRun || $debug;
    system($cmd) == 0 or die "system($cmd) failed with exit code: $?" if !$dryRun;

    my @cladeLeaves = readArray($prunedTreeLeavesFile);

    my @uqCladeLeaves = unique(\@cladeLeaves);
    my @uqSpp         = unique(\@spp);

    if ( @uqCladeLeaves > @uqSpp )
    {
      my @commSpp = comm(\@uqCladeLeaves, \@uqSpp);

      warn "\n\n\tWARNING: the clade of $ge species is bigger than the genus";
      print "\tNumber of unique leaf names of $prunedTreeLeavesFile: " . @uqCladeLeaves . "\n";
      print "\tNumber of unique species in $ge: " . @uqSpp . "\n";
      print "\tNumber of common species: " . @commSpp . "\n\n";
    }

    # make this a rooted tree
    $cmd = "root_tree.pl -i $prunedTreeFile";
    print "\tcmd=$cmd\n" if $dryRun || $debug;
    system($cmd) == 0 or die "system($cmd) failed with exit code: $?" if !$dryRun;

    # Creating a parent table.
    # Assigning to each species its genus.

    print "\nCreating spParent2 table\n" if $debug;
    $spParentFile = $grPrefix . "_$geStr.spParent";
    my %spParent2;
    for my $sp (@spp)
    {
      #print "\nsp: $sp\n" if $debug;
      my ($g, $s) = split "_", $sp;
      if ( defined $g )
      {
	$spParent2{$sp} = $g;
	#print "g: $g\n" if $debug;
      }
      else
      {
	warn "\n\n\tERROR: Genus undef for $sp";
	print "\n\n";
	exit 1;
      }
    }

    print "Writing spParent2 to $spParentFile\n" if $debug;
    writeTbl(\%spParent2, $spParentFile);

    $sppGenusFile = $grPrefix . "_$geStr" . "_spp.genusTx";
    $cmd = "cluster_taxons.pl $quietStr $igsStr $johannaStr $debugStr $showAllTreesStr -i $prunedTreeFile -p 0.1 -f $spParentFile -t species -o $sppGenusFile";
    print "\tcmd=$cmd\n" if $dryRun || $debug;
    system($cmd) == 0 or die "system($cmd) failed with exit code: $?" if !$dryRun;

    my %sppGenus2 = readTbl($sppGenusFile); # species => sub-genus name; where species is from @spp

    @sppSubGenus{@spp} = @sppGenus2{@spp};

    if ($debug)
    {
      print "\n\n$ge sppGenus2:\n";
      printFormatedTbl(\%sppGenus2);
      print "\n\n";
    }

    my %geChildren2;
    for my $sp (keys %sppGenus2)
    {
      my $subge = $sppGenus2{$sp};
      $geChildren2{$subge}{$sp}++;
      $subGeName{$subge}{$ge}++;
      $genusSubGenusTb{$ge}{$subge}++;
    }

    if ($debug)
    {
      print "\n\nNumber of phylo-partition-vicut based sub-genera of $ge: " . scalar(keys %geChildren2) . "\n";

      print "\nSpecies frequencies in phylo-partition-vicut based sub-genera of $ge:\n";
      my @a = sort { scalar(keys %{$geChildren2{$b}}) <=> scalar(keys %{$geChildren2{$a}}) } keys %geChildren2;
      printFormatedTableValuedTbl(\%geChildren2, \@a);
      print "\n\n"
    }
  }
  else
  {
    my %sppGenus2 = map{$_ => $ge} @spp;

    for my $sp (keys %sppGenus2)
    {
      my $subge = $sppGenus2{$sp};
      $subGeName{$subge}{$ge}++;
      $genusSubGenusTb{$ge}{$subge}++;
    }

    @sppSubGenus{@spp} = @sppGenus2{@spp};
  }
}

if ($debug)
{
  print "\n\ngenus => sub-genus table BEFORE sub-genus renaming:\n\n";
  printTableValuedTbl(\%genusSubGenusTb);
  print "\n\n";
}

# Modifying sub-genus names if they appear in more than one genus.
my %genusSubGenusTb2; # after sub-genus name update version of genusSubGenusTb
for my $subge (keys %subGeName)
{
  my $nGe = keys %{$subGeName{$subge}};
  if ( $nGe > 1 )
  {
    if ($debug)
    {
      print "\nProcessing $subge with nGen: $nGe\n";
      print "Genera in which $subge is found:\n";
      for (keys %{$subGeName{$subge}})
      {
	print "\t$_\n";
      }
      print "\n";
    }

    my $idx = 1;
    for my $ge ( sort { $subGeName{$subge}{$b} <=> $subGeName{$subge}{$a} } keys %{$subGeName{$subge}} )
    {
      my $newName;
      if ( $subge =~ /_\d+$/)
      {
	$newName = $subge . "v$idx";
      }
      else
      {
	$newName = $subge . "_v$idx";
      }

      print "In $ge changed sub-genus name to $newName\n" if $debug;

      my @spp = keys %{$geChildren{$ge}};
      for my $sp (@spp)
      {
	if ( $sppSubGenus{$sp} eq $subge )
	{
	  $sppSubGenus{$sp} = $newName;
	  $genusSubGenusTb2{$ge}{$newName}++;
	}
      }

      $idx++;
    } # end of   for my $ge ( sort { $subGeName{$subge}{$b} <=> $subGeName{$subge}{$a} } keys %{$subGeName{$subge}} )
  } # end of   if ( $nGe > 1 )
} # end of   for my $subge (keys %subGeName)

if ($debug)
{
  print "\n\ngenus => sub-genus table AFTER sub-genus renaming:\n\n";
  printTableValuedTbl(\%genusSubGenusTb2);
  print "\n\n";
}

print "--- Updating lineage table at the sub-genus level\n" if $debug;
for my $id (keys %lineageTbl)
{
  my $lineage = $lineageTbl{$id};
  my @f = split ";", $lineage;
  my $sp = pop @f;

  if ( exists $sppSubGenus{$sp} )
  {
    my @t = (@f, $sppSubGenus{$sp}, $sp);
    $lineageTbl{$id} = join ";", @t;
    #print "$id\t$sppSubGenus{$sp}\n";
  }
  else
  {
    warn "\n\n\tERROR: $sp not detected in sppSubGenus";
    print "\nlineageTbl{$id}: $lineageTbl{$id}\n\n";
    exit 1;
  }
}


print "--- Checking parent consistency of the lineage table\n";
if ( check_parent_consistency(\%lineageTbl) )
{
  warn "";
  print "\n\n";
  exit 1;
}

if ($detectedLargeGenus)
{
  print "\n\nDetected at least one large genus\n" if $debug;

  my %subgeChildren;
  for my $sp (keys %sppSubGenus)
  {
    my $ge = $sppSubGenus{$sp};
    $subgeChildren{$ge}{$sp}++;
  }

  if ($debug)
  {
    print "\n\nAFTER splitting of genera the number of phylo-partition-vicut based sub-genera: " . scalar(keys %subgeChildren) . "\n";
    print "\nSpecies frequencies in the new phylo-partition-vicut based sub-genera:\n";
    my @a = sort { scalar(keys %{$subgeChildren{$b}}) <=> scalar(keys %{$subgeChildren{$a}}) } keys %subgeChildren;
    printFormatedTableValuedTbl(\%subgeChildren, \@a);
    print "\n\n"
  }

  my $finalSubGenusTxFile = $grPrefix . "_final_sub_genus.tx";
  open OUT, ">$finalSubGenusTxFile" or die "Cannot open $finalSubGenusTxFile for writing: $OS_ERROR";
  for my $id (keys %lineageTbl)
  {
    my $lineage = $lineageTbl{$id};
    my @f = split ";", $lineage;
    my $sp = pop @f;
    my $subge = pop @f;
    print OUT "$id\t$subge\n";
  }
  close OUT;

  print "--- Generating a tree with final sub genus names at leaves\n";
  my $finalSubGenusTreeFile = "$grPrefix" . "_final_sub_genus.tree";
  $cmd = "rm -f $finalSubGenusTreeFile; nw_rename $treeFile $finalSubGenusTxFile | nw_order -c n  - > $finalSubGenusTreeFile";
  print "\tcmd=$cmd\n" if $dryRun || $debug;
  system($cmd) == 0 or die "system($cmd) failed with exit code: $?" if !$dryRun;

  print "--- Generating a condensed tree with final genera collapsed to a single node \n";
  my $finalCondSubGenusTreeFile = abs_path( "$grPrefix" . "_final_sub_genus_condensed.tree" );
  $cmd = "rm -f $finalCondSubGenusTreeFile; nw_condense $finalSubGenusTreeFile > $finalCondSubGenusTreeFile";
  print "\tcmd=$cmd\n" if $dryRun || $debug;
  system($cmd) == 0 or die "system($cmd) failed with exit code: $?" if !$dryRun;

  my $pdfCondSubGenusTreeFile = abs_path( "$grPrefix" . "_final_sub_genus_condensed_tree.pdf" );
  plot_tree_bw($finalCondSubGenusTreeFile, $pdfCondSubGenusTreeFile);

  if ( $showAllTrees && $OSNAME eq "darwin")
  {
    $cmd = "open $pdfCondSubGenusTreeFile";
    print "\tcmd=$cmd\n" if $dryRun || $debug;
    system($cmd) == 0 or die "system($cmd) failed with exit code: $?" if !$dryRun;
  }


  ## generating pdf figure of species condensed tree colored by sub-genus

  # Assigning to each sub-genus an index
  my @subgenera = values %sppSubGenus;
  @subgenera = unique(\@subgenera);
  my $subgeneraCount = 1;
  my %subgenusIdx = map{ $_ => $subgeneraCount++ } @subgenera;

  if ($debug)
  {
    print "\n\nsubgenusIdx:\n";
    printFormatedTbl(\%subgenusIdx);
    print "\n\n";
  }

  my $subgenusIdxFile = abs_path( "$grPrefix" . "_subgenus.idx" );
  open OUT, ">$subgenusIdxFile" or die "Cannot open $subgenusIdxFile for writing: $OS_ERROR";
  for my $sp (keys %sppSubGenus)
  {
    print OUT "$sp\t" . $subgenusIdx{$sppSubGenus{$sp}} . "\n";
  }
  close OUT;

  my $pdfCsppTreeFile = abs_path( $grPrefix . "_final_spp_condensed_tree_with_sub_genus_colors.pdf" );

  $title = $grPrefix . " - sub-genera";
  plot_tree($finalCondSppTreeFile, $subgenusIdxFile, $pdfCsppTreeFile, $title);

  if ( !$doNotPopPDFs && $OSNAME eq "darwin")
  {
    $cmd = "open $pdfCsppTreeFile";
    print "\tcmd=$cmd\n" if $dryRun || $debug;
    system($cmd) == 0 or die "system($cmd) failed with exit code: $?" if !$dryRun;
  }
}
else
{
  print "\n\n\tNo large genera detected\n\n" if $debug;
}

$section = qq~

##
## Family-level cleanup
##

~;
print "$section";

print "--- Running cluster_taxons.pl on condensed genus tree\n";

my $geParentFile = $grPrefix . ".geParent";
writeTbl(\%geParent, $geParentFile);

if ($debug)
{
  print "\ngeParent table:\n";
  printFormatedTbl(\%geParent);
  print "\n\n";
}

my $finalCondGenusTreeBasename = basename($finalCondGenusTreeFile, @suffixes);
print "--- Testing if $finalCondGenusTreeBasename has the same number of elements as geParent table\n";

print "--- Parsing $finalCondGenusTreeBasename tree leaves\n";
$treeLeavesFile = "$grPrefix" . "_final_genus_condensed_tree.leaves";
$cmd = "rm -f $treeLeavesFile; nw_labels -I $finalCondGenusTreeFile > $treeLeavesFile";
print "\tcmd=$cmd\n" if $dryRun || $debug;
system($cmd) == 0 or die "system($cmd) failed with exit code: $?" if !$dryRun;

my @geTreeLeaves = readArray($treeLeavesFile);
my @uqGeTreeLeaves = unique(\@geTreeLeaves);
my $nGeTreeLeaves = @uqGeTreeLeaves;

print "\n\tNumber of elemets of the leaves of the genus condensed tree: $nGeTreeLeaves\n" if $debug;

my $nGeParent = keys %geParent;
print "\tNumber of elemets of the genus parent table: $nGeParent\n\n" if $debug;

if ( $nGeParent != $nGeTreeLeaves )
{
  warn "\n\n\tWARNING: genus condensed tree has $nGeTreeLeaves leaves and geParent has $nGeParent number of elements."  if $debug;
  print "\n\tThese two numbers should be the same.\n\n"  if $debug;

  my @ges = keys %geParent;

  if ($debug)
  {
    if ( $nGeParent > $nGeTreeLeaves )
    {
      my @d = diff(\@ges, \@uqGeTreeLeaves);
      print "Here are geParent genera not in the tree:\n";
      printArray(\@d);
      print "\n";
    }

    if ( $nGeParent < $nGeTreeLeaves )
    {
      my @d = diff(\@uqGeTreeLeaves, \@ges);
      print "Here are leaves not present in geParent:\n";
      printArray(\@d);
      print "\n";
    }
  }

  my @c = comm(\@ges, \@uqGeTreeLeaves);
  if ( $nGeParent>@c && $nGeTreeLeaves==@c )
  {
    print "geParent is a superset of geTreeLeaves. Restricting geParent to geTreeLeaves\n\n" if $debug;
    my @d = diff(\@ges, \@uqGeTreeLeaves);

    delete @geParent{@d};
    $nGeParent = keys %geParent;
    writeTbl(\%geParent, $geParentFile);

    if ($debug)
    {
      print "\ngeParent:\n";
      printFormatedTbl(\%geParent);
      print "\n\n";

      $nGeParent = keys %geParent;
      print "\n\tNow, the number of elemets of the genus parent table: $nGeParent\n";
      print "\ttNumber of elemets of the leaves of the genus condensed tree: $nGeTreeLeaves\n\n";
    }

    if ($nGeParent != $nGeTreeLeaves )
    {
      warn "\n\n\tERROR: Still the number of leaves of $finalCondGenusTreeBasename, $nGeTreeLeaves\n is not equal to the number of genera, $nGeParent, in the geParent table";
      print "\n\n";
      exit 1;
    }
  }
  else
  {
    warn "\n\n\tERROR: genus condensed tree has $nGeTreeLeaves leaves and geParent has $nGeParent number of elements.";
    print "\n\tThese two numbers should be the same.\n";
    print "\tAn attempt to rectify the situation did not work out\n\n";
    exit 1;
  }
}

my $genusFamilyFile = $grPrefix . "_genus.familyTx";
$cmd = "cluster_taxons.pl $quietStr $igsStr $johannaStr $debugStr $showAllTreesStr -i $finalCondGenusTreeFile -p 0.1 -f $geParentFile -t genus -o $genusFamilyFile";
print "\tcmd=$cmd\n" if $dryRun || $debug;
system($cmd) == 0 or die "\n\n\tsystem($cmd) failed with exit value: $?" if !$dryRun;

my %genusFamily = readTbl($genusFamilyFile);

if ($debug)
{
  print "\n\ngenus => family phyloPart-vicut table:\n";
  printFormatedTbl(\%genusFamily);
  print "\n\n";
}

print "--- Updating faParent etc tables\n";
my @allFamilies = values %genusFamily;
my @newFamilies = unique(\@allFamilies);
for my $fa (@newFamilies)
{
  next if exists $faParent{$fa};

  $section = qq~

##
## === updating faParent ===
##

~;
  print "$section" if $debug;

  # debug
  print "\nProcessing $fa\n" if $debug;

  my $origFa = $fa;

  if ( $fa =~ /_(\d+)$/)
  {
    print "Detected numeric suffix $1 in $fa. Removing it for now\n" if $debug;
    $fa =~ s/_\d+//;
  }

  if ( $fa =~ /_etal/)
  {
    print "Detected etal family: $fa. Removing it for now\n" if $debug;
    $fa =~ s/_etal//;
  }

  my @faComponents = split "_", $fa;
  print "\nfaComponents: @faComponents\n\n" if $debug;

  if ( @faComponents == 1 && !exists $faParent{$fa} )
  {
    warn "\n\n\tERROR: $fa not found in faParent";
    print "\n\n";

    print "faParent:\n";
    printFormatedTbl(\%faParent);
    print "\n\n";

    exit 1;
  }
  elsif ( @faComponents == 1 && exists $faParent{$fa} )
  {
    # we are assuming that since $fa was found in faParent higher taxon
    # parents are also found in the corresponding parent tables

    if ( !exists $faParent{$origFa} )
    {
      $faParent{$origFa} = $faParent{$fa};
    }
    print "faParent{$origFa}: $faParent{$origFa}\n\n" if $debug;
    next;
  }

  my %locOrs;
  my $newOr;
  my $f = shift @faComponents;
  if ( exists $faParent{$f} )
  {
    $newOr = $faParent{$f};
    $locOrs{$newOr}++;
  }
  else
  {
    warn "\n\n\tERROR: The first element, $f, of $fa not found in faParent";
    print "\n\n";
    exit 1;
  }

  print "Parents of the components of $fa:\n\t$newOr\n" if $debug;

  for my $f (@faComponents)
  {
    if ( exists $faParent{$f} && !exists $locOrs{$faParent{$f}} )
    {
      $newOr .= "_" . $faParent{$f};
      $locOrs{$faParent{$f}}++;
      print "\t" . $faParent{$f} . "\n" if $debug;
    }
    elsif ( !exists $faParent{$f} )
    {
      warn "\n\n\tERROR: The element, $f, of $fa not found in faParent";
      print "\n\n";
      exit 1;
    }
  }

  $faParent{$origFa} = $newOr;
  print "faParent{$origFa}: $newOr\n\n" if $debug;

  $section = qq~

##
## === updating orParent ===
##

~;
  print "$section" if $debug;

  print "\nProcessing $newOr\n" if $debug;
  my @orComponents = split "_", $newOr;
  print "\norComponents: @orComponents\n" if $debug;

  if ( @orComponents == 1 && !exists $orParent{$orComponents[0]} )
  {
    warn "\n\n\tERROR: $orComponents[0] not found in orParent";
    print "\n\n";

    print "orParent:\n";
    printFormatedTbl(\%orParent);
    print "\n\n";

    exit 1;
  }
  elsif ( @orComponents == 1 && exists $orParent{$orComponents[0]} )
  {
    # we are assuming that since $orComponents[0] was found in orParent higher taxon
    # parents are also found in the corresponding parent tables
    print "orParent{$orComponents[0]}: $orParent{$orComponents[0]}\n\n" if $debug;
    next;
  }

  my %locCls;
  my $newCl;
  my $o = shift @orComponents;
  if ( exists $orParent{$o} )
  {
    $newCl = $orParent{$o};
    $locCls{$newCl}++;
  }
  else
  {
    warn "\n\n\tERROR: The first element, $o, of $newOr not found in orParent";
    print "\n\n";
    exit 1;
  }

  print "Parents of the components of $newOr:\n\t$newOr\n" if $debug;

  for my $o (@orComponents)
  {
    if ( exists $orParent{$o} && !exists $locCls{$orParent{$o}} )
    {
      $newCl .= "_" . $orParent{$o};
      $locCls{$orParent{$o}}++;
      print "\t" . $orParent{$o} . "\n" if $debug;
    }
    elsif ( !exists $orParent{$o} )
    {
      warn "\n\n\tERROR: The element, $o, of $fa not found in orParent";
      print "\n\n";
      exit 1;
    }
  }

  $orParent{$newOr} = $newCl;
  print "orParent{$newOr}: $newCl\n\n" if $debug;

  $section = qq~

##
## === updating clParent ===
##

~;
  print "$section" if $debug;

  print "\nProcessing $newCl\n" if $debug;

  my @clComponents = split "_", $newCl;
  print "clComponents: @clComponents\n\n" if $debug;

  if ( @clComponents == 1 && !exists $clParent{$clComponents[0]} )
  {
    warn "\n\n\tERRCL: $clComponents[0] not found in clParent";
    print "\n\n";

    print "clParent:\n";
    printFclmatedTbl(\%clParent);
    print "\n\n";

    exit 1;
  }
  elsif ( @clComponents == 1 && exists $clParent{$clComponents[0]} )
  {
    # we are assuming that since $clComponents[0] was found in clParent higher taxon
    # parents are also found in the cclresponding parent tables
    print "clParent{$clComponents[0]}: $clParent{$clComponents[0]}\n\n" if $debug;
    next;
  }

  my %locPha;
  my $newPh;
  my $ph = shift @clComponents;
  if ( exists $clParent{$ph} )
  {
    $newPh = $clParent{$ph};
    $locPha{$newPh}++;
  }
  else
  {
    warn "\n\n\tERROR: The first element, $ph, of $newPh not found in clParent";
    print "\n\n";
    exit 1;
  }

  print "Parents of the components of $newPh:\n\t$newPh\n" if $debug;

  for my $ph (@clComponents)
  {
    if ( exists $clParent{$ph} && !exists $locPha{$clParent{$ph}} )
    {
      $newPh .= "_" . $clParent{$ph};
      $locPha{$clParent{$ph}}++;
      print "\t" . $clParent{$ph} . "\n" if $debug;
    }
    elsif ( !exists $clParent{$ph} )
    {
      warn "\n\n\tERROR: The element, $ph, of $newPh not found in clParent";
      print "\n\n";
      exit 1;
    }
  }

  $clParent{$newCl} = $newPh;
  print "clParent{$newCl} = $newPh\n\n" if $debug;
}

print "--- Updating lineage table at the family level\n";
my $finalFamilyTxFile = $grPrefix . "_final_family.tx";
open OUT, ">$finalFamilyTxFile" or die "Cannot open $finalFamilyTxFile for writing: $OS_ERROR";
for my $id (keys %lineageTbl)
{
  my $lineage = $lineageTbl{$id};
  my @f   = split ";", $lineage;
  my $sp  = pop @f;
  my $sge = pop @f;
  my $ge  = pop @f;

  if ( exists $genusFamily{$ge} )
  {
    my $fa = pop @f;
    my $newFa = $genusFamily{$ge};
    print OUT "$id\t$newFa\n";

    # $lineageTbl{$id} needs updating only when $newFa ne $fa
    if ( $newFa ne $fa )
    {
      my $or = pop @f;
      my $cl = pop @f;
      my $ph = pop @f;

      my $newOr = $faParent{$newFa};
      my $newCl = $orParent{$newOr};
      my $newPh = $clParent{$newCl};

      my @t = ("Bacteria", $newPh, $newCl, $newOr, $newFa, $ge, $sge, $sp);
      my $l = join ";", @t;

      # if ($debug)
      # {
      # 	print "\n\nOrig lineageTbl{$id}: " . $lineageTbl{$id} . "\n";
      # 	print "New lineageTbl{$id}: $l\n";
      # 	exit 1;
      # }
      $lineageTbl{$id} = $l;
    }
  }
  else
  {
    print "\n\ngenusFamily:\n";
    printFormatedTbl(\%genusFamily);
    print "\n";

    printArray(\@geTreeLeaves, "\nCondensed geus tree leaves\n");

    warn "\n\n\tERROR: $ge not detected in genusFamily table";
    print "lineageTbl{$id}: $lineageTbl{$id}\n";
    print "\n\n";
    exit 1;
    #delete $lineageTbl{$id};
  }
}
close OUT;

print "--- Checking parent consistency of the lineage table\n";
if ( check_parent_consistency(\%lineageTbl) )
{
  warn "";
  print "\n\n";
  exit 1;
}

my %faChildren;
for my $ge (keys %genusFamily)
{
  my $fa = $genusFamily{$ge};
  $faChildren{$fa}{$ge}++;
}

if ($debug)
{
  print "\n\nNumber of phylo-partition-vicut based families: " . scalar(keys %faChildren) . "\n";
  print "\nGenus frequencies in phylo-partition-vicut based families:\n";
  my @a = sort { scalar(keys %{$faChildren{$b}}) <=> scalar(keys %{$faChildren{$a}}) } keys %faChildren;
  printFormatedTableValuedTbl(\%faChildren, \@a);
  print "\n\n"
}


if ( scalar(keys %faChildren) > 1 )
{
  print "--- Generating a tree with final family names at leaves\n";
  my $finalFamilyTreeFile = "$grPrefix" . "_final_family.tree";
  $cmd = "rm -f $finalFamilyTreeFile; nw_rename $treeFile $finalFamilyTxFile | nw_order -c n  - > $finalFamilyTreeFile";
  print "\tcmd=$cmd\n" if $dryRun || $debug;
  system($cmd) == 0 or die "system($cmd) failed with exit code: $?" if !$dryRun;

  print "--- Generating a condensed tree with final families collapsed to a single node \n";
  my $finalCondFamilyTreeFile = abs_path( "$grPrefix" . "_final_family_condensed.tree" );
  $cmd = "rm -f $finalCondFamilyTreeFile; nw_condense $finalFamilyTreeFile > $finalCondFamilyTreeFile";
  print "\tcmd=$cmd\n" if $dryRun || $debug;
  system($cmd) == 0 or die "system($cmd) failed with exit code: $?" if !$dryRun;

  my $pdfCondFamilyTreeFile = abs_path( "$grPrefix" . "_final_family_condensed_tree.pdf" );
  plot_tree_bw($finalCondFamilyTreeFile, $pdfCondFamilyTreeFile);

  if ( $showAllTrees &&  $OSNAME eq "darwin")
  {
    $cmd = "open $pdfCondFamilyTreeFile";
    print "\tcmd=$cmd\n" if $dryRun || $debug;
    system($cmd) == 0 or die "system($cmd) failed with exit code: $?" if !$dryRun;
  }


  ## generating pdf figure of species condensed tree colored by families

  # Assigning to each family an index
  my @families = values %genusFamily;
  @families = unique(\@families);
  my $familiesCount = 1;
  my %familyIdx = map{ $_ => $familiesCount++ } @families;

  if ($debug)
  {
    print "\n\nfamilyIdx:\n";
    printFormatedTbl(\%familyIdx);
    print "\n\n";
  }

  my $familyIdxFile = abs_path( "$grPrefix" . "_family.idx" );
  open OUT, ">$familyIdxFile" or die "Cannot open $familyIdxFile for writing: $OS_ERROR";
  for my $sp (keys %sppGenus)
  {
    my $ge = $sppGenus{$sp};
    print OUT "$sp\t" . $familyIdx{$genusFamily{$ge}} . "\n";
  }
  close OUT;

  if ( !$doNotPopPDFs && $OSNAME eq "darwin")
  {
    my $pdfFamilyColorsCsppTreeFile = abs_path( $grPrefix . "_final_species_condensed_tree_with_family_colors.pdf" );
    $title = $grPrefix . " - families";
    plot_tree($finalCondSppTreeFile, $familyIdxFile, $pdfFamilyColorsCsppTreeFile, $title);

    $cmd = "open $pdfFamilyColorsCsppTreeFile";
    print "\tcmd=$cmd\n" if $dryRun || $debug;
    system($cmd) == 0 or die "system($cmd) failed with exit code: $?" if !$dryRun;
  }

  $section = qq~

##
## Order-level cleanup
##

~;
  print "$section";

  print "--- Running cluster_taxons.pl on condensed family tree\n";

  my $faParentFile = $grPrefix . ".faParent";
  writeTbl(\%faParent, $faParentFile);

  my $finalCondFamilyTreeBasename = basename($finalCondFamilyTreeFile, @suffixes);
  print "--- Testing if $finalCondFamilyTreeBasename have the same number of elements as faParent table\n";

  print "--- Parsing $finalCondFamilyTreeBasename tree leaves\n";
  $treeLeavesFile = "$grPrefix" . "_final_family_condensed_tree.leaves";
  $cmd = "rm -f $treeLeavesFile; nw_labels -I $finalCondFamilyTreeFile > $treeLeavesFile";
  print "\tcmd=$cmd\n" if $dryRun || $debug;
  system($cmd) == 0 or die "system($cmd) failed with exit code: $?" if !$dryRun;

  my @faTreeLeaves = readArray($treeLeavesFile);
  my @uqFaTreeLeaves = unique(\@faTreeLeaves);
  my $nFaTreeLeaves = @uqFaTreeLeaves;
    print "\n\tNumber of elemets of the leaves of the family condensed tree: $nFaTreeLeaves\n" if $debug;

  my $nFaParent = keys %faParent;
  print "\tNumber of elemets of the family parent table: $nFaParent\n\n" if $debug;

  if ( $nFaParent != $nFaTreeLeaves )
  {
    warn "\n\n\tWARNING: family condensed tree has $nFaTreeLeaves leaves and faParent has $nFaParent number of elements."  if $debug;
    print "\n\tThese two numbers should be the same.\n\n"  if $debug;

    my @fas = keys %faParent;

    if ($debug)
    {
      if ( $nFaParent > $nFaTreeLeaves )
      {
	my @d = diff(\@fas, \@uqFaTreeLeaves);
	print "Here are faParent fanera not in the tree:\n";
	printArray(\@d);
	print "\n";
      }

      if ( $nFaParent < $nFaTreeLeaves )
      {
	my @d = diff(\@uqFaTreeLeaves, \@fas);
	print "Here are leaves not present in faParent:\n";
	printArray(\@d);
	print "\n";
      }
    }

    my @c = comm(\@fas, \@uqFaTreeLeaves);
    if ( $nFaParent>@c && $nFaTreeLeaves==@c )
    {
      print "faParent is a superset of faTreeLeaves. Restricting faParent to faTreeLeaves\n\n" if $debug;
      my @d = diff(\@fas, \@uqFaTreeLeaves);

      delete @faParent{@d};
      $nFaParent = keys %faParent;
      writeTbl(\%faParent, $faParentFile);

      if ($debug)
      {
	print "\nfaParent:\n";
	printFormatedTbl(\%faParent);
	print "\n\n";

	$nFaParent = keys %faParent;
	print "\n\tNow, the number of elemets of the family parent table: $nFaParent\n";
	print "\ttNumber of elemets of the leaves of the family condensed tree: $nFaTreeLeaves\n\n";
      }

      if ($nFaParent != $nFaTreeLeaves )
      {
	warn "\n\n\tERROR: Still the number of leaves of $finalCondFamilyTreeBasename, $nFaTreeLeaves\n is not equal to the number of families, $nFaParent, in the faParent table";
	print "\n\n";
	exit 1;
      }
    }
    else
    {
      warn "\n\n\tERROR: family condensed tree has $nFaTreeLeaves leaves and faParent has $nFaParent number of elements.";
      print "\n\tThese two numbers should be the same.\n";
      print "\tAn attempt to rectify the situation did not work out\n\n";
      exit 1;
    }
  }

  my $familyOrderFile = $grPrefix . "_family.orderTx";
  $cmd = "cluster_taxons.pl $quietStr $igsStr $johannaStr $debugStr $showAllTreesStr -i $finalCondFamilyTreeFile -p 0.1 -f $faParentFile -t family -o $familyOrderFile";
  print "\tcmd=$cmd\n" if $dryRun || $debug;
  system($cmd) == 0 or die "system($cmd) failed with exit code: $?" if !$dryRun;

  my %familyOrder = readTbl($familyOrderFile);

  if ($debug)
  {
    print "\n\nfamily => order table:\n";
    printFormatedTbl(\%familyOrder);
    print "\n\n";
  }

  print "--- Updating orParent etc tables\n";
  my @allOrders = values %familyOrder;
  my @newOrders = unique(\@allOrders);
  for my $or (@newOrders)
  {
    next if exists $orParent{$or};

    print "\nProcessing $or\n" if $debug;

    my $origOr = $or;

    if ( $or =~ /_(\d+)$/)
    {
      print "Detected numeric suffix $1 in $or. Removing it for now\n" if $debug;
      $or =~ s/_\d+//;
    }

    if ( $or =~ /_etal/)
    {
      print "Detected etal order: $or. Removing etal suffix\n" if $debug;
      $or =~ s/_etal//;
    }

    my @orComponents = split "_", $or;
    print "\norComponents: @orComponents\n" if $debug;

    if ( @orComponents == 1 && !exists $orParent{$or} )
    {
      warn "\n\n\tERROR: $or not found in orParent";
      print "\n\n";

      print "orParent:\n";
      printFormatedTbl(\%orParent);
      print "\n\n";

      exit 1;
    }
    elsif ( @orComponents == 1 && exists $orParent{$or} )
    {
      # we are assuming that since $or was found in orParent higher taxon
      # parents are also found in the corresponding parent tables
      if ( !exists $orParent{$origOr} )
      {
	$orParent{$origOr} = $orParent{$or};
      }
      print "orParent{$origOr}: $orParent{$origOr}\n\n" if $debug;
      next;
    }

    my %locCls;
    my $newCl;
    my $o = shift @orComponents;
    if ( exists $orParent{$o} )
    {
      $newCl = $orParent{$o};
      $locCls{$newCl}++;
    }
    else
    {
      warn "\n\n\tERROR: The first element, $o, of $or not found in orParent";
      print "\n\n";
      exit 1;
    }

    print "Parents of the components of $or:\n" if $debug;
    print "\t$newCl\n" if $debug;

    for my $o (@orComponents)
    {
      if ( exists $orParent{$o} && !exists $locCls{$orParent{$o}} )
      {
	$newCl .= "_" . $orParent{$o};
	$locCls{$orParent{$o}}++;
	print "\t" . $orParent{$o} . "\n" if $debug;
      }
      elsif ( !exists $orParent{$o} )
      {
	warn "\n\n\tERROR: The element, $o, of $or not found in orParent";
	print "\n\n";
	exit 1;
      }
    }

    $orParent{$origOr} = $newCl;
    print "orParent{$origOr}: $newCl\n\n" if $debug;

    $section = qq~

##
## === updating clParent ===
##

~;
    print "$section" if $debug;

    print "\nProcessing $newCl\n" if $debug;

    my @clComponents = split "_", $newCl;
    print "clComponents: @clComponents\n\n" if $debug;

    if ( @clComponents == 1 && !exists $clParent{$clComponents[0]} )
    {
      warn "\n\n\tERRCL: $clComponents[0] not found in clParent";
      print "\n\n";

      print "clParent:\n";
      printFclmatedTbl(\%clParent);
      print "\n\n";

      exit 1;
    }
    elsif ( @clComponents == 1 && exists $clParent{$clComponents[0]} )
    {
      # we are assuming that since $clComponents[0] was found in clParent higher taxon
      # parents are also found in the cclresponding parent tables
      print "clParent{$clComponents[0]}: $clParent{$clComponents[0]}\n\n" if $debug;
      next;
    }

    my %locPha;
    my $newPh;
    my $ph = shift @clComponents;
    if ( exists $clParent{$ph} )
    {
      $newPh = $clParent{$ph};
      $locPha{$newPh}++;
    }
    else
    {
      warn "\n\n\tERROR: The first element, $ph, of $newPh not found in clParent";
      print "\n\n";
      exit 1;
    }

    print "Parents of the components of $newPh:\n\t$newPh\n" if $debug;

    for my $ph (@clComponents)
    {
      if ( exists $clParent{$ph} && !exists $locPha{$clParent{$ph}} )
      {
	$newPh .= "_" . $clParent{$ph};
	$locPha{$clParent{$ph}}++;
	print "\t" . $clParent{$ph} . "\n" if $debug;
      }
      elsif ( !exists $clParent{$ph} )
      {
	warn "\n\n\tERROR: The element, $ph, of $newPh not found in clParent";
	print "\n\n";
	exit 1;
      }
    }

    $clParent{$newCl} = $newPh;
    print "clParent{$newCl} = $newPh\n\n" if $debug;
  }


  print "--- Updating lineage table at the order level\n";
  # testing if the resulting clustering does not consists of singlentons
  # if it does, keep lineage as it is and stop the taxonomy update
  my $nFamilies = keys %faParent;
  my @orders = values %familyOrder;
  @orders = unique(\@orders);

  my $finalOrderTxFile = $grPrefix . "_final_order.tx";
  open OUT, ">$finalOrderTxFile" or die "Cannot open $finalOrderTxFile for writing: $OS_ERROR";
  for my $id (keys %lineageTbl)
  {
    my $lineage = $lineageTbl{$id};
    my @f   = split ";", $lineage;
    my $sp  = pop @f;
    my $sge = pop @f;
    my $ge  = pop @f;
    my $fa  = pop @f;

    if ( exists $familyOrder{$fa} )
    {
      my $or = pop @f;
      my $newOr = $familyOrder{$fa};
      print OUT "$id\t$newOr\n";

      # $lineageTbl{$id} needs updating only when $newOr ne $or
      if ( $newOr ne $or )
      {
	my $cl = pop @f;
	my $ph = pop @f;

	my $newCl = $orParent{$newOr};
	my $newPh = $clParent{$newCl};

	my @t = ("Bacteria", $newPh, $newCl, $newOr, $fa, $ge, $sge, $sp);
	my $l = join ";", @t;

	# print "\n\nOrig lineageTbl{$id}: " . $lineageTbl{$id} . "\n";
	# print "\n\nNew lineageTbl{$id}: $l\n";
	# exit 1;

	$lineageTbl{$id} = $l;
      }
    }
    else
    {
      warn "\n\n\tERROR: $id with fa: $fa not detected in familyOrder table";
      print "\n\n";
      exit 1;
    }
  }
  close OUT;

  print "--- Checking parent consistency of the lineage table\n";
  if ( check_parent_consistency(\%lineageTbl) )
  {
    warn "";
    print "\n\n";
    exit 1;
  }

  my %orChildren;
  for my $fa (keys %familyOrder)
  {
    my $or = $familyOrder{$fa};
    $orChildren{$or}{$fa}++;
  }

  if ($debug)
  {
    print "\n\nNumber of phylo-partition-vicut based orders: " . scalar(keys %orChildren) . "\n";
    print "\nFamily frequencies in phylo-partition-vicut based orders:\n";
    my @a = sort { scalar(keys %{$orChildren{$b}}) <=> scalar(keys %{$orChildren{$a}}) } keys %orChildren;
    printFormatedTableValuedTbl(\%orChildren, \@a);
    print "\n\n"
  }

  if ( (scalar(keys %orChildren) > 1) && (@orders < $nFamilies) )
  {
    print "--- Generating a tree with final order names at leaves\n";
    my $finalOrderTreeFile = "$grPrefix" . "_final_order.tree";
    $cmd = "rm -f $finalOrderTreeFile; nw_rename $treeFile $finalOrderTxFile | nw_order -c n  - > $finalOrderTreeFile";
    print "\tcmd=$cmd\n" if $dryRun || $debug;
    system($cmd) == 0 or die "system($cmd) failed with exit code: $?" if !$dryRun;

    print "--- Generating a condensed tree with final families collapsed to a single node \n";
    my $finalCondOrderTreeFile = abs_path( "$grPrefix" . "_final_order_condensed.tree" );
    $cmd = "rm -f $finalCondOrderTreeFile; nw_condense $finalOrderTreeFile > $finalCondOrderTreeFile";
    print "\tcmd=$cmd\n" if $dryRun || $debug;
    system($cmd) == 0 or die "system($cmd) failed with exit code: $?" if !$dryRun;

    if ( $showAllTrees &&  $OSNAME eq "darwin")
    {
      my $pdfCondOrderTreeFile = abs_path( "$grPrefix" . "_final_order_condensed_tree.pdf" );
      plot_tree_bw($finalCondOrderTreeFile, $pdfCondOrderTreeFile);

      $cmd = "open $pdfCondOrderTreeFile";
      print "\tcmd=$cmd\n" if $dryRun || $debug;
      system($cmd) == 0 or die "system($cmd) failed with exit code: $?" if !$dryRun;
    }


    ## generating pdf figure of species condensed tree colored by orders

    # Assigning to each order an index
    my $ordersCount = 1;
    my %orderIdx = map{ $_ => $ordersCount++ } @orders;

    if ($debug)
    {
      print "\n\norderIdx:\n";
      printFormatedTbl(\%orderIdx);
      print "\n\n";
    }

    my $orderIdxFile = abs_path( "$grPrefix" . "_order.idx" );
    open OUT, ">$orderIdxFile" or die "Cannot open $orderIdxFile for writing: $OS_ERROR";
    for my $sp (keys %sppGenus)
    {
      my $ge = $sppGenus{$sp};
      print OUT "$sp\t" . $orderIdx{$familyOrder{$genusFamily{$ge}}} . "\n";
    }
    close OUT;

    if ( !$doNotPopPDFs && $OSNAME eq "darwin")
    {
      my $pdfOrderColorsCsppTreeFile = abs_path( $grPrefix . "_final_species_condensed_tree_with_order_colors.pdf" );
      $title = $grPrefix . " - orders";
      plot_tree($finalCondSppTreeFile, $orderIdxFile, $pdfOrderColorsCsppTreeFile, $title);

      $cmd = "open $pdfOrderColorsCsppTreeFile";
      print "\tcmd=$cmd\n" if $dryRun || $debug;
      system($cmd) == 0 or die "system($cmd) failed with exit code: $?" if !$dryRun;
    }

    $section = qq~

##
## Class-level cleanup
##

~;
    print "$section";

    print "--- Running cluster_taxons.pl on condensed order tree\n";

    my $orParentFile = $grPrefix . ".orParent";
    writeTbl(\%orParent, $orParentFile);

    my $finalCondOrderTreeBasename = basename($finalCondOrderTreeFile, @suffixes);
    print "--- Testing if $finalCondOrderTreeBasename have the same number of elements as orParent table\n";

    print "--- Parsing $finalCondOrderTreeBasename tree leaves\n";
    $treeLeavesFile = "$grPrefix" . "_final_order_condensed_tree.leaves";
    $cmd = "rm -f $treeLeavesFile; nw_labels -I $finalCondOrderTreeFile > $treeLeavesFile";
    print "\tcmd=$cmd\n" if $dryRun || $debug;
    system($cmd) == 0 or die "system($cmd) failed with exit code: $?" if !$dryRun;

    my @orTreeLeaves = readArray($treeLeavesFile);
    my @uqOrTreeLeaves = unique(\@orTreeLeaves);
    my $nOrTreeLeaves = @uqOrTreeLeaves;
    print "\n\tNumber of elemets of the leaves of the order condensed tree: $nOrTreeLeaves\n" if $debug;

    my $nOrParent = keys %orParent;
    print "\tNumber of elemets of the order parent table: $nOrParent\n\n" if $debug;

    if ( $nOrParent != $nOrTreeLeaves )
    {
      warn "\n\n\tWARNING: order condensed tree has $nOrTreeLeaves leaves and orParent has $nOrParent number of elements."  if $debug;
      print "\n\tThese two numbers should be the same.\n\n"  if $debug;

      my @ors = keys %orParent;

      if ($debug)
      {
	if ( $nOrParent > $nOrTreeLeaves )
	{
	  my @d = diff(\@ors, \@uqOrTreeLeaves);
	  print "Here are orParent orders not in the tree:\n";
	  printArray(\@d);
	  print "\n";
	}

	if ( $nOrParent < $nOrTreeLeaves )
	{
	  my @d = diff(\@uqOrTreeLeaves, \@ors);
	  print "Here are leaves not present in orParent:\n";
	  printArray(\@d);
	  print "\n";
	}
      }

      my @c = comm(\@ors, \@uqOrTreeLeaves);
      if ( $nOrParent>@c && $nOrTreeLeaves==@c )
      {
	print "orParent is a superset of uqOrTreeLeaves. Restricting orParent to uqOrTreeLeaves\n\n" if $debug;
	my @d = diff(\@ors, \@uqOrTreeLeaves);

	delete @orParent{@d};
	$nOrParent = keys %orParent;
	writeTbl(\%orParent, $orParentFile);

	if ($debug)
	{
	  print "\norParent:\n";
	  printFormatedTbl(\%orParent);
	  print "\n\n";

	  $nOrParent = keys %orParent;
	  print "\n\tNow, the number of elemets of the order parent table: $nOrParent\n";
	  print "\ttNumber of elemets of the leaves of the order condensed tree: $nOrTreeLeaves\n\n";
	}

	if ($nOrParent != $nOrTreeLeaves )
	{
	  warn "\n\n\tERROR: Still the number of leaves of $finalCondOrderTreeBasename, $nOrTreeLeaves\n is not equal to the number of orders, $nOrParent, in the orParent table";
	  print "\n\n";
	  exit 1;
	}
      }
      else
      {
	warn "\n\n\tERROR: order condensed tree has $nOrTreeLeaves leaves and orParent has $nOrParent number of elements.";
	print "\n\tThese two numbers should be the same.\n";
	print "\tAn attempt to rectify the situation did not work out\n\n";
	exit 1;
      }
    }

    my $orderClassFile = $grPrefix . "_order.classTx";
    $cmd = "cluster_taxons.pl $quietStr $igsStr $johannaStr $debugStr $showAllTreesStr -i $finalCondOrderTreeFile -p 0.1 -f $orParentFile -t order -o $orderClassFile";
    print "\tcmd=$cmd\n" if $dryRun || $debug;
    system($cmd) == 0 or die "system($cmd) failed with exit code: $?" if !$dryRun;

    my %orderClass = readTbl($orderClassFile);

    if ($debug)
    {
      print "\n\norder => class table:\n";
      printFormatedTbl(\%orderClass);
      print "\n\n";
    }


    print "--- Updating clParent table\n";
    my @allClasses = values %orderClass;
    my @newClasses = unique(\@allClasses);
    for my $cl (@newClasses)
    {
      next if exists $clParent{$cl};

      print "\nProcessing $cl\n" if $debug;

      my $origCl = $cl;

      if ( $cl =~ /_(\d+)$/)
      {
	print "Detected numeric suffix $1 in $cl. Removing it for now\n" if $debug;
	$cl =~ s/_\d+//;
      }

      if ( $cl =~ /_etal/)
      {
	print "Detected etal order: $cl. Removing etal suffix\n" if $debug;
	$cl =~ s/_etal//;
      }

      my @clComponents = split "_", $cl;
      print "\nclComponents: @clComponents\n" if $debug;

      if ( @clComponents == 1 && !exists $clParent{$cl} )
      {
	warn "\n\n\tERROR: $cl not found in clParent";
	print "\n\n";

	print "clParent:\n";
	printFormatedTbl(\%clParent);
	print "\n\n";

	exit 1;
      }
      elsif ( @clComponents == 1 && exists $clParent{$cl} )
      {
	# we are assuming that since $cl was found in clParent higher taxon
	# parents are also found in the corresponding parent tables
	if ( !exists $clParent{$origCl} )
	{
	  $clParent{$origCl} = $clParent{$cl};
	}
	print "clParent{$origCl}: $clParent{$origCl}\n\n" if $debug;
	next;
      }

      my %locPha;
      my $newPh;
      my $ph = shift @clComponents;
      if ( exists $clParent{$ph} )
      {
	$newPh = $clParent{$ph};
	$locPha{$newPh}++;
      }
      else
      {
	warn "\n\n\tERROR: The first element, $ph, of $newPh not found in clParent";
	print "\n\n";
	exit 1;
      }

      print "Parents of the components of $newPh:\n\t$newPh\n" if $debug;

      for my $ph (@clComponents)
      {
	if ( exists $clParent{$ph} && !exists $locPha{$clParent{$ph}} )
	{
	  $newPh .= "_" . $clParent{$ph};
	  $locPha{$clParent{$ph}}++;
	  print "\t" . $clParent{$ph} . "\n" if $debug;
	}
	elsif ( !exists $clParent{$ph} )
	{
	  warn "\n\n\tERROR: The element, $ph, of $newPh not found in clParent";
	  print "\n\n";
	  exit 1;
	}
      }

      $clParent{$origCl} = $newPh;
      print "clParent{$origCl} = $newPh\n\n" if $debug;
    }

    print "--- Updating lineage table at the class level\n";
    # testing if the resulting clustering does not consists of singlentons
    # if it does, keep lineage as it is and stop the taxonomy update
    my $nOrders = keys %orParent;
    my @classes = values %orderClass;
    @classes = unique(\@classes);

    my $finalClassTxFile = $grPrefix . "_final_class.tx";
    open OUT, ">$finalClassTxFile" or die "Cannot open $finalClassTxFile for writing: $OS_ERROR";
    for my $id (keys %lineageTbl)
    {
      my $lineage = $lineageTbl{$id};
      my @f   = split ";", $lineage;
      my $sp  = pop @f;
      my $sge = pop @f;
      my $ge  = pop @f;
      my $fa  = pop @f;
      my $or  = pop @f;

      if ( exists $orderClass{$or} )
      {
	my $cl = pop @f;
	my $newCl = $orderClass{$or};
	my $newPh = $clParent{$newCl};

	print OUT "$id\t$newCl\n";

	# $lineageTbl{$id} needs updating only when $newCl ne $cl
	if ( $newCl ne $cl )
	{
	  my $ph = pop @f;
	  my @t = ("Bacteria", $newPh, $newCl, $or, $fa, $ge, $sge, $sp);
	  my $l = join ";", @t;
	  $lineageTbl{$id} = $l;
	}
      }
      else
      {
	warn "\n\n\tERROR: $id with or: $or not detected in orderClass table";
	print "\n\n";
	exit 1;
      }
    }
    close OUT;

    print "--- Checking parent consistency of the lineage table\n";
    if ( check_parent_consistency(\%lineageTbl) )
    {
      warn "";
      print "\n\n";
      exit 1;
    }

    my %clChildren;
    for my $or (keys %orderClass)
    {
      my $cl = $orderClass{$or};
      $clChildren{$cl}{$or}++;
    }

    if ($debug)
    {
      print "\n\nNumber of phylo-partition-vicut based classes: " . scalar(keys %clChildren) . "\n";
      print "\nOrder frequencies in phylo-partition-vicut based classes:\n";
      my @a = sort { scalar(keys %{$clChildren{$b}}) <=> scalar(keys %{$clChildren{$a}}) } keys %clChildren;
      printFormatedTableValuedTbl(\%clChildren, \@a);
      print "\n\n"
    }


    if ( scalar(keys %clChildren) > 1 )
    {
      print "--- Generating a tree with final class names at leaves\n";
      my $finalClassTreeFile = "$grPrefix" . "_final_class.tree";
      $cmd = "rm -f $finalClassTreeFile; nw_rename $treeFile $finalClassTxFile | nw_order -c n  - > $finalClassTreeFile";
      print "\tcmd=$cmd\n" if $dryRun || $debug;
      system($cmd) == 0 or die "system($cmd) failed with exit code: $?" if !$dryRun;

      print "--- Generating a condensed tree with final families collapsed to a single node \n";
      my $finalCondClassTreeFile = abs_path( "$grPrefix" . "_final_class_condensed.tree" );
      $cmd = "rm -f $finalCondClassTreeFile; nw_condense $finalClassTreeFile > $finalCondClassTreeFile";
      print "\tcmd=$cmd\n" if $dryRun || $debug;
      system($cmd) == 0 or die "system($cmd) failed with exit code: $?" if !$dryRun;

      if ( $showAllTrees &&  $OSNAME eq "darwin")
      {
	my $pdfCondClassTreeFile = abs_path( "$grPrefix" . "_final_class_condensed_tree.pdf" );
	plot_tree_bw($finalCondClassTreeFile, $pdfCondClassTreeFile);

	$cmd = "open $pdfCondClassTreeFile";
	print "\tcmd=$cmd\n" if $dryRun || $debug;
	system($cmd) == 0 or die "system($cmd) failed with exit code: $?" if !$dryRun;
      }


      ## generating pdf figure of species condensed tree colored by classes

      # Assigning to each class an index
      my $classesCount = 1;
      my %classIdx = map{ $_ => $classesCount++ } @classes;

      if ($debug)
      {
	print "\n\nclassIdx:\n";
	printFormatedTbl(\%classIdx);
	print "\n\n";
      }

      my $classIdxFile = abs_path( "$grPrefix" . "_class.idx" );
      open OUT, ">$classIdxFile" or die "Cannot open $classIdxFile for writing: $OS_ERROR";
      for my $sp (keys %sppGenus)
      {
	my $ge = $sppGenus{$sp};
	print OUT "$sp\t" . $classIdx{$orderClass{$familyOrder{$genusFamily{$ge}}}} . "\n";
      }
      close OUT;

      if ( !$doNotPopPDFs && $OSNAME eq "darwin")
      {
	my $pdfClassColorsCsppTreeFile = abs_path( $grPrefix . "_final_species_condensed_tree_with_class_colors.pdf" );
	$title = $grPrefix . " - classes";
	plot_tree($finalCondSppTreeFile, $classIdxFile, $pdfClassColorsCsppTreeFile, $title);

	$cmd = "open $pdfClassColorsCsppTreeFile";
	print "\tcmd=$cmd\n" if $dryRun || $debug;
	system($cmd) == 0 or die "system($cmd) failed with exit code: $?" if !$dryRun;
      }
    }
  }
} # end if ( scalar(keys %orChildren) > 1 )


#   $section = qq~

##
## Generating final lineage, spLineage, fasta and taxon files
##

# ~;
#   print $section;

print "--- Checking for the last time parent consistency of the lineage table\n";
if ( check_parent_consistency(\%lineageTbl) )
{
  warn "";
  print "\n\n";
  exit 1;
}

my $initNumSpecies  = scalar( keys %spTbl );
my $initNumGenera   = scalar( keys %geTbl );
my $initNumFamilies = scalar( keys %faTbl );
my $initNumOrders   = scalar( keys %orTbl );
my $initNumClasses  = scalar( keys %clTbl );
my $initNumPhyla    = scalar( keys %phTbl );

undef %spTbl;
undef %geTbl;
my %subGeTbl;
undef %faTbl;
undef %orTbl;
undef %clTbl;
undef %phTbl;
undef %children;
undef %parent;
undef %spLineage;

for my $id ( keys %lineageTbl )
{
  my $lineage = $lineageTbl{$id};
  my @f = split ";", $lineage;
  my $sp = pop @f;
  my $subGe = pop @f;
  my $ge = pop @f;
  my $fa = pop @f;
  my $or = pop @f;
  my $cl = pop @f;
  my $ph = pop @f;

  ##$sp = "s_$sp";
  $sp .= "_OG" if ( exists $ogInd{$id} );
  $subGe = "sg_$subGe";
  $ge = "g_$ge";
  $fa = "f_$fa";
  $or = "o_$or";
  $cl = "c_$cl";
  $ph = "p_$ph";

  $spLineage{$sp} = "$subGe\t$ge\t$fa\t$or\t$cl\t$ph\td_Bacteria";

  $parent{$sp} = $subGe;
  $parent{$subGe} = $ge;
  $parent{$ge} = $fa;
  $parent{$fa} = $or;
  $parent{$or} = $cl;
  $parent{$cl} = $ph;
  $parent{$ph} = "d_Bacteria";

  $children{"d_Bacteria"}{$ph}++;
  $children{$ph}{$cl}++;
  $children{$cl}{$or}++;
  $children{$or}{$fa}++;
  $children{$fa}{$ge}++;
  $children{$ge}{$subGe}++;
  $children{$subGe}{$sp}++;

  push @{$spTbl{$sp}}, $id;
  push @{$subGeTbl{$subGe}}, $id;
  push @{$geTbl{$ge}}, $id;
  push @{$faTbl{$fa}}, $id;
  push @{$orTbl{$or}}, $id;
  push @{$clTbl{$cl}}, $id;
  push @{$phTbl{$ph}}, $id;
}

if ($debug)
{
  print "\nTaxonomy AFTER cleanup\n";
  printLineage2();
}
printLineageToFile2($SRYOUT, "\n\n====== Taxonomy AFTER cleanup ======\n");


print "--- Creating final taxonomy file\n";
my $finalTxFile = $grPrefix . "_final.tx";
writeTbl(\%newTx, $finalTxFile);

print "--- Creating final lineage file\n";
my $finalLineageFile = $grPrefix . "_final.lineage";
open OUT, ">$finalLineageFile" or die "Cannot open $finalLineageFile for writing: $OS_ERROR";
for my $id (keys %newTx)
{
  my $lineage = $lineageTbl{$id};
  print OUT "$id\t$lineage\n";
}
close OUT;

my $finalLineageFile2 = $grPrefix . "_final_no_tGTs.lineage";
open OUT, ">$finalLineageFile2" or die "Cannot open $finalLineageFile2 for writing: $OS_ERROR";
for my $id (keys %newTx)
{
  my $lineage = $lineageTbl{$id};

  my @f = split ";", $lineage;
  my $sp = pop @f;
  my $sge = pop @f; # getting rid of sub-genus
  push @f, $newTxNoTGTs{$id};
  my $l = join ";", @f;
  print OUT "$id\t$l\n";
}
for my $id ( keys %ogLineageTbl )
{
  my $lineage = $ogLineageTbl{$id};
  print OUT "$id\t$lineage\n";
}
close OUT;

print "--- Testing one more time consistency between lineageTbl and newTx keys\n";
@newTxKeys      = keys %newTx;
@lineageTblKeys = keys %lineageTbl;

if ( !setequal( \@newTxKeys, \@lineageTblKeys ) )
{
  my @tlComm = comm(\@newTxKeys, \@lineageTblKeys);

  warn "\n\n\tERROR: seq IDs of new taxonomy table and the new lineage table do not match";
  print  "\n\tNumber of elements in the new taxonomy table: " . @newTxKeys . "\n";
  print    "\tNumber of elements in the lineage table: " . @lineageTblKeys . "\n";
  print    "\tNumber of common elements: " . @tlComm . "\n";

  exit 1;
}

print "--- Testing one more time consistency between taxonomy and the final version of the phylo tree\n";
## extracting leave IDs
$cmd = "rm -f $treeLeavesFile; nw_labels -I $treeFile > $treeLeavesFile";
print "\tcmd=$cmd\n" if $dryRun || $debug;
system($cmd) == 0 or die "system($cmd) failed with exit code: $?" if !$dryRun;

@treeLeaves = readArray($treeLeavesFile);

if ( !setequal( \@newTxKeys, \@treeLeaves ) )
{
  warn "\n\n\tERROR: Found inconsistency between the set of leaves of the final version of taxonomy";
  print "Tree leaves: $treeLeavesFile\n";
  print "Latest taxonomy: $updatedTxFile2\n\n";
  exit 1;
}

print "--- Testing consistency between the final trimmed alignment and the final version of the phylo tree\n";

print "--- Extracting seq IDs from trimmed alignment fasta file\n";
my @trAlgnSeqIDs = get_seqIDs_from_fa($trimmedAlgnFile);

my @trAlgnNoOG = diff(\@trAlgnSeqIDs, \@ogSeqIDs);

if ( !setequal( \@trAlgnNoOG, \@treeLeaves ) )
{
  warn "\n\n\tERROR: Found inconsistency between the set of leaves of the current tree";

  my $trAlgnNoOGfile = $grPrefix . "_trAlgnNoOG.seqIDs";
  writeArray(\@trAlgnNoOG, $trAlgnNoOGfile);

  print "Trimmed algn with no OG seq's: $trAlgnNoOGfile\n";
  print "Tree leaves: $treeLeavesFile\n";

  exit 1;
}

print "--- Creating a symbolic link to the final version of the phylogenetic tree\n";
my $finalTreeFile = $grPrefix . "_final.tree";
my $ap = abs_path( $treeFile );
$cmd = "rm -f $finalTreeFile; ln -s $ap $finalTreeFile";
print "\tcmd=$cmd\n" if $dryRun || $debug;
system($cmd) == 0 or die "system($cmd) failed with exit code: $?" if !$dryRun;

print "--- Creating a symbolic link to the final version of the trimmed alignment file\n";
my $finalAlgnFile = $grPrefix . "_algn_trimmed_final.fa";
$ap = abs_path( $trimmedAlgnFile );
$cmd = "rm -f $finalAlgnFile; ln -s $ap $finalAlgnFile";
print "\tcmd=$cmd\n" if $dryRun || $debug;
system($cmd) == 0 or die "system($cmd) failed with exit code: $?" if !$dryRun;


if ($buildModelData)
{
  # Generate
  #   - species lineage file (grPrefix_final.spLineage)
  #   - taxon file (grPrefix_final.tx)
  #   - ungapped fasta file corresponding to sequences present in the taxon file

  $section = qq~

##
## Building MC models
##

~;
  print $section;

  print "--- Creating species lineage file\n";
  my $spLineageFile = $grPrefix . "_final.spLineage";
  open OUT, ">$spLineageFile" or die "Cannot open $spLineageFile for writing: $OS_ERROR";
  for my $sp (keys %spLineage)
  {
    print OUT "$sp\t" . $spLineage{$sp} . "\n";
  }
  close OUT;

  print "--- Creating reference gap-free fasta file\n";
  my $tmpFile = $grPrefix . "_tmp.fa";
  $cmd = "rmGaps $quietStr -i $trimmedAlgnFile -o $tmpFile";
  print "\tcmd=$cmd\n" if $dryRun || $debug;
  system($cmd) == 0 or die "system($cmd) failed with exit code: $?" if !$dryRun;

  my $faFile = $grPrefix . "_final.fa";
  $cmd = "select_seqs.pl $quietStr -s $finalTxFile -i $tmpFile -o $faFile";
  print "\tcmd=$cmd\n" if $dryRun || $debug;
  system($cmd) == 0 or die "system($cmd) failed with exit code: $?" if !$dryRun;

  # testing if faFile and finalTxFile have the same seq IDs
  my @faSeqIDs  = get_seqIDs_from_fa($faFile);
  my @newTxKeys = keys %newTx;

  if ( !setequal( \@faSeqIDs, \@newTxKeys) )
  {
    my @commIDs = comm(\@newTxKeys, \@faSeqIDs);

    warn "\n\n\tERROR: seq IDs of new taxonomy table and the fasta file do not match";
    print "\n\tNumber of elements in the new taxonomy table: " . @newTxKeys . "\n";
    print "\tNumber of elements in the fasta file: " . @faSeqIDs . "\n";
    print "\tNumber of common elements: " . @commIDs . "\n";

    writeArray(\@newTxKeys, "newTxKeys.txt");
    writeArray(\@faSeqIDs, "faSeqIDs.txt");

    print "\n\tNew taxon keys and fasta IDs written to newTxKeys.txt and faSeqIDs.txt, respectively\n\n";

    if (@newTxKeys > @faSeqIDs)
    {
      my @d = diff(\@newTxKeys, \@faSeqIDs);
      print "\nElements in new taxonomy that are not in new fasta:\n";
      for (@d)
      {
	print "\t$_\t" . $newTx{$_} . "\n";
      }
      print "\n\n";
    }

    if (@faSeqIDs > @newTxKeys)
    {
      my @d = diff(\@faSeqIDs, \@newTxKeys);
      print "\nElements in new fasta that are not in the new taxonomy:\n";
      for (@d)
      {
	print "\t$_\t" . $lineageTbl{$_} . "\n";
      }
      print "\n\n";
    }

    exit 1;
  }

  print "--- Building model tree and creating taxon's reference fasta files\n";
  my $mcDir = $grPrefix . "_MC_models_dir";
  $cmd = "rm -rf $mcDir; buildModelTree $quietStr -l $spLineageFile -i $faFile -t $finalTxFile -o $mcDir";
  print "\tcmd=$cmd\n" if $dryRun || $debug;
  system($cmd) == 0 or die "system($cmd) failed with exit code: $?" if !$dryRun;

  print "--- Checking consistency of the model tree\n";
  # the leaves of the model tree have to form the same set of species as found in the newTx table

  # extracting leaves of the model tree
  my $modelTreeFile = $grPrefix . "_MC_models_dir/model.tree";
  if ( ! -e $modelTreeFile )
  {
    warn "\n\n\tERROR: model tree file $modelTreeFile not found";
    print "\n\n";
    exit 1;
  }
  my $modelTreeLeavesFile = $grPrefix . "_MC_models_dir/model_tree.leaves";
  $cmd = "rm -f $modelTreeLeavesFile; nw_labels -I $modelTreeFile > $modelTreeLeavesFile";
  print "\tcmd=$cmd\n" if $dryRun || $debug;
  system($cmd) == 0 or die "system($cmd) failed with exit code: $?" if !$dryRun;

  my @mtLeaves = readArray($modelTreeLeavesFile);
  my @txVals = values %newTx;
  my @spp = unique(\@txVals);

  if ( !setequal( \@mtLeaves, \@spp ) )
  {
    my @commMT = comm(\@mtLeaves, \@spp);

    warn "\n\n\tERROR: leaves of $modelTreeFile and species found in the newTx table do not match";
    print "\tNumber of leaves of $modelTreeFile: " . @mtLeaves . "\n";
    print "\tNumber of species of the newTx table: " . @spp . "\n";
    print "\tNumber of common species: " . @commMT . "\n";

    exit 1;
  }

  print "--- Building MC models\n";
  $cmd = "buildMC -t $mcDir/spp_paths.txt -k 8 -d $mcDir";
  print "\tcmd=$cmd\n" if $dryRun || $debug;
  system($cmd) == 0 or die "system($cmd) failed with exit code: $?" if !$dryRun;

  if ($ppEmbedding)
  {
    print "--- Generating log pp tables for internal nodes of the model tree\n";
    $cmd = "pp_embedding -d $mcDir";
    print "\tcmd=$cmd\n" if $dryRun || $debug;
    system($cmd) == 0 or die "system($cmd) failed with exit code: $?" if !$dryRun;
  }

  print "--- Estimating error thresholds\n";
  $cmd = "est_error_thlds --offset-coef $offsetCoef --tx-size-thld $txSizeThld -d $mcDir";
  print "\tcmd=$cmd\n" if $dryRun || $debug;
  system($cmd) == 0 or die "system($cmd) failed with exit code: $?" if !$dryRun;

  # print "--- Compute posterior probabilities for the reference and sibling models\n";
  # my $refSibDir = $grPrefix . "_ref_sib_pps_dir";
  # $cmd = "pp_ref_sib_wr_ref_models -v -d $mcDir -o $refSibDir";
  # print "\tcmd=$cmd\n" if $dryRun || $debug;
  # system($cmd) == 0 or die "system($cmd) failed with exit code: $?" if !$dryRun;

  # print "--- Generating ncProbThlds.txt\n";
  # build_clError(abs_path($mcDir), abs_path($errorDir), abs_path($refSibDir));

  # my $figFile = $mcDir . "/error_thld_figs.pdf";
  # print "\n\tError threshold diagnostic plots written to $figFile\n\n";

  # classify  -d Firmicutes_group_6_V3V4_MC_models_dir -i Firmicutes_group_6_V3V4_final.fa -o Firmicutes_group_6_V3V4_MC_models_dir
  print "--- Running classify on $faFile\n";
  $cmd = "classify -d $mcDir -i $faFile -o $mcDir";
  print "\tcmd=$cmd\n" if $dryRun || $debug;
  system($cmd) == 0 or die "system($cmd) failed with exit code: $?" if !$dryRun;

  print "--- Comparing ref seq's taxonomy with the classification results\n";
  $cmd = "cmp_tx.pl --verbose $quietStr -i $finalTxFile -j $mcDir/MC_order7_results.txt -o $mcDir";
  print "\tcmd=$cmd\n" if $dryRun || $debug;
  system($cmd) == 0 or die "system($cmd) failed with exit code: $?" if !$dryRun;
}


## ---------------------------------------
##    Taxonomy Cleanup Summary Stats
## ---------------------------------------

## log file of old and new taxonomic assignments for each sequence
my $oldNewTxFile = "old_new.spp";
open OUT, ">$oldNewTxFile" or die "Cannot open $oldNewTxFile for writing: $OS_ERROR";
my %sppTr; ## species transition table
for ( keys %spp )
{
  if ( exists $newTx{$_} )
  {
    print OUT "$_\t$spp{$_}\t$newTx{$_}\n";
    $sppTr{ $spp{$_} }{ $newTx{$_} }++;
  }
  else
  {
    print OUT "$_\t$spp{$_}\tNA\n";
    $sppTr{ $spp{$_} }{ "NA" }++;
  }

}
close OUT;


my $readmeFile = "README";
generateREADMEfile($readmeFile);



## Number of species per sub-genus
my @subGenera = keys %subGeTbl;
my %subGenusSize; # <sub-genus> => <number of species of that genus>
for my $g (@subGenera)
{
  $subGenusSize{$g} = keys %{$children{$g}};
}
@subGenera = sort {$subGenusSize{$b} <=> $subGenusSize{$a}} keys %subGenusSize;
printFormatedTblToFile(\%subGenusSize, \@subGenera, $SRYOUT, "\n==== Number of species per sub-genus ====");
if ($debug)
{
  print "\n==== Number of species per sub-genus ====\n";
  printFormatedTbl(\%subGenusSize, \@subGenera);
}

## Number of sub-genera per genus
@genera = keys %geTbl;
my %genusSize; # <genus> => <number of species of that genus>
for my $g (@genera)
{
  $genusSize{$g} = keys %{$children{$g}};
}
@genera = sort {$genusSize{$b} <=> $genusSize{$a}} keys %genusSize;
printFormatedTblToFile(\%genusSize, \@genera, $SRYOUT, "\n==== Number of sub-genera per genus ====");
if ($debug)
{
  print "\n==== Number of sub-genera per genus ====\n";
  printFormatedTbl(\%genusSize, \@genera);
}

## Number of genera per order
my @families = keys %faTbl;
my %familySize; # <family> => <number of genera of that family>
for my $f (@families)
{
  $familySize{$f} = keys %{$children{$f}};
}
@families = sort {$familySize{$b} <=> $familySize{$a}} keys %familySize;
printFormatedTblToFile(\%familySize, \@families, $SRYOUT, "\n==== Number of genera per family ====");
if ($debug)
{
  print "\n==== Number of genera per family ====\n";
  printFormatedTbl(\%familySize, \@families);
}

## Number of families per order
my @orders = keys %orTbl;
my %orderSize; # <order> => <number of families of that order>
for my $o (@orders)
{
  $orderSize{$o} = keys %{$children{$o}};
}
@orders = sort {$orderSize{$b} <=> $orderSize{$a}} keys %orderSize;
printFormatedTblToFile(\%orderSize, \@orders, $SRYOUT, "\n==== Number of families per order ====");
if ($debug)
{
  print "\n==== Number of families per order ====\n";
  printFormatedTbl(\%orderSize, \@orders);
}

## Number of orders per class
my @classes = keys %clTbl;
my %classSize; # <class> => <number of orders of that class>
for my $c (@classes)
{
  $classSize{$c} = keys %{$children{$c}};
}
@classes = sort {$classSize{$b} <=> $classSize{$a}} keys %classSize;
printFormatedTblToFile(\%classSize, \@classes, $SRYOUT, "\n==== Number of orders per class ====");
if ($debug)
{
  print "\n==== Number of orders per class ====\n";
  printFormatedTbl(\%classSize, \@classes);
}

print $SRYOUT "\n\n--- Final summary\n";

print $SRYOUT  "\n\tNumber of species (with OG seq's) BEFORE taxonomic cleanup: " . scalar( keys %sppFreq ) . "\n";
print $SRYOUT    "\tNumber of species (with OG seq's) AFTER taxonomic cleanup and tentative ribotype splits:  " . scalar( keys %sppFreqFinal ) . "\n\n";

print $SRYOUT "\tNumber of _sp species BEFORE taxonomic cleanup: $nSpSpp\n";
print $SRYOUT "\tNumber of _sp species AFTER taxonomic cleanup: $nSpSppFinal\n\n";

print $SRYOUT  "\tNumber of singletons species BEFORE taxonomic cleanup: $sppFreq2{1}\n";
if (exists $sppFreqFinal2{1})
{
  print $SRYOUT  "\tNumber of singletons species AFTER taxonomic cleanup: $sppFreqFinal2{1}\n\n";
}
else
{
  print $SRYOUT  "\tNo singletons species AFTER taxonomic cleanup\n\n";
}

print $SRYOUT  "\tNumber of sub-genera AFTER taxonomic cleanup: " . scalar( keys %subGeTbl ) . "\n\n";

print $SRYOUT  "\tNumber of genera BEFORE taxonomic cleanup: $initNumGenera\n";
print $SRYOUT  "\tNumber of genera AFTER taxonomic cleanup: " . scalar( keys %geTbl ) . "\n\n";

print $SRYOUT  "\tNumber of genera with only one species and the species being _sp BEFORE taxonomic cleanup: $nSpGenera\n";
print $SRYOUT  "\tNumber of genera with only one species and the species being _sp AFTER taxonomic cleanup: $nSpGeneraFinal\n\n";

print $SRYOUT  "\tNumber of families BEFORE taxonomic cleanup: $initNumFamilies\n";
print $SRYOUT  "\tNumber of families AFTER taxonomic cleanup: " . scalar( keys %faTbl ) . "\n\n";

print $SRYOUT  "\tNumber of orders BEFORE taxonomic cleanup: $initNumOrders\n";
print $SRYOUT  "\tNumber of orders AFTER taxonomic cleanup: " . scalar( keys %orTbl ) . "\n\n";

print $SRYOUT  "\tNumber of classes BEFORE taxonomic cleanup: $initNumClasses\n";
print $SRYOUT  "\tNumber of classes AFTER taxonomic cleanup: " . scalar( keys %clTbl ) . "\n\n";

print $SRYOUT  "\tNumber of phyla BEFORE taxonomic cleanup: $initNumPhyla\n";
print $SRYOUT  "\tNumber of phyla AFTER taxonomic cleanup: " . scalar( keys %phTbl ) . "\n\n";

close $SRYOUT;


if ($debug)
{
  print  "\n\n--- Final summary\n";

  print   "\n\n\tNumber of species (with OG seq's) BEFORE taxonomic cleanup: " . scalar( keys %sppFreq ) . "\n";
  print     "\tNumber of species (with OG seq's) AFTER taxonomic cleanup and tentative ribotype splits:  " . scalar( keys %sppFreqFinal ) . "\n\n";

  print  "\tNumber of _sp species BEFORE taxonomic cleanup: $nSpSpp\n";
  print  "\tNumber of _sp species AFTER taxonomic cleanup: $nSpSppFinal\n\n";

  print   "\tNumber of singletons species BEFORE taxonomic cleanup: $sppFreq2{1}\n";
  if (exists $sppFreqFinal2{1})
  {
    print   "\tNumber of singletons species AFTER taxonomic cleanup: $sppFreqFinal2{1}\n\n";
  }
  else
  {
    print   "\tNo singletons species AFTER taxonomic cleanup\n\n";
  }

  print  "\tNumber of sub-genera AFTER taxonomic cleanup: " . scalar( keys %subGeTbl ) . "\n\n";

  print   "\tNumber of genera BEFORE taxonomic cleanup: $initNumGenera\n";
  print   "\tNumber of genera AFTER taxonomic cleanup: " . scalar( keys %geTbl ) . "\n\n";

  print   "\tNumber of genera with only one species and the species being _sp BEFORE taxonomic cleanup: $nSpGenera\n";
  print   "\tNumber of genera with only one species and the species being _sp AFTER taxonomic cleanup: $nSpGeneraFinal\n\n";

  print   "\tNumber of families BEFORE taxonomic cleanup: $initNumFamilies\n";
  print   "\tNumber of families AFTER taxonomic cleanup: " . scalar( keys %faTbl ) . "\n\n";

  print   "\tNumber of orders BEFORE taxonomic cleanup: $initNumOrders\n";
  print   "\tNumber of orders AFTER taxonomic cleanup: " . scalar( keys %orTbl ) . "\n\n";

  print   "\tNumber of classes BEFORE taxonomic cleanup: $initNumClasses\n";
  print   "\tNumber of classes AFTER taxonomic cleanup: " . scalar( keys %clTbl ) . "\n\n";

  print   "\tNumber of phyla BEFORE taxonomic cleanup: $initNumPhyla\n";
  print   "\tNumber of phyla AFTER taxonomic cleanup: " . scalar( keys %phTbl ) . "\n\n";
}

print "\n\n\tSee $grDir/$readmeFile for info about the taxonomy curation algorithm and the content of the output directory.\n";
print     "\tSummary stats written to $grDir/$summaryStatsFile\n\n";




####################################################################
##                               SUBS
####################################################################

sub plot_color_tree
{
  my ($treeFile, $pdfFile, $title) = @_;

  my $showBoostrapVals = "T";

  if (!defined $title)
  {
    $title = "";
  }

  my $Rscript = qq~

source(\"$readNewickFile\")
require(phytools)
library(ade4)

treeStr <- readChar(\"$treeFile\", file.info(\"$treeFile\")\$size)
tr1 <- newick2phylog(treeStr)

parent <- c()
for ( node in names(tr1\$parts))
{
    chld <- tr1\$parts[[node]]
    for ( ch in chld )
    {
        parent[ch] <- node
    }
}

tr <- read.newick(file=\"$treeFile\")
tr <- collapse.singles(tr)

pars <- parent[tr\$tip.label]

colIdx <- 1
tip.colors <- c()
tip.colors[1] <- colIdx
for ( i in 2:length(pars) )
{
    if ( pars[i] != pars[i-1] )
    {
        colIdx <- colIdx + 1
        if ( colIdx==9 )
        {
            colIdx <- 1
        }
    }
    tip.colors[i] <- colIdx
    if ( colIdx==7 )
    {
        tip.colors[i] <- "brown" # using brown instead of yellow
    }
}

(nLeaves <- length(tr\$tip.label))

figH <- 8
figW <- 6
if ( nLeaves >= 50 )
{
    figH <- 6.0/50.0 * ( nLeaves - 50) + 10
    figW <- 6.0/50.0 * ( nLeaves - 50) + 6
}

pdf(\"$pdfFile\", width=figW, height=figH)
op <- par(mar=c(0,0,1.5,0), mgp=c(2.85,0.6,0),tcl = -0.3)
plot(tr, tip.color=tip.colors, type=\"phylogram\", no.margin=FALSE, show.node.label=$showBoostrapVals, cex=0.8, main=\"$title\")
par(op)
dev.off()
~;

  runRscript( $Rscript );
}

sub plot_tree
{
  my ($treeFile, $clFile, $pdfFile, $title) = @_;

  my $showBoostrapVals = "F";

  if (!defined $title)
  {
    $title = $grPrefix;
  }

  my $Rscript = qq~

clTbl <- read.table(\"$clFile\", header=F)
str(clTbl)

cltr <- clTbl[,2]
names(cltr) <- clTbl[,1]

source(\"$readNewickFile\")
require(phytools)

tr1 <- read.newick(file=\"$treeFile\")
tr1 <- collapse.singles(tr1)

tip.cltr <- cltr[tr1\$tip.label]

colIdx <- 1
tip.colors <- c()
tip.colors[1] <- colIdx
for ( i in 2:length(tip.cltr) )
{
    if ( tip.cltr[i] != tip.cltr[i-1] )
    {
        colIdx <- colIdx + 1
        if ( colIdx==9 )
        {
            colIdx <- 1
        }
    }
    tip.colors[i] <- colIdx
    if ( colIdx==7 )
    {
        tip.colors[i] <- "brown" # using brown instead of yellow
    }
}

(nLeaves <- length(tr1\$tip.label))

figH <- 8
figW <- 6
if ( nLeaves >= 50 )
{
    figH <- 6.0/50.0 * ( nLeaves - 50) + 10
    figW <- 6.0/50.0 * ( nLeaves - 50) + 6
}

pdf(\"$pdfFile\", width=figW, height=figH)
op <- par(mar=c(0,0,1.5,0), mgp=c(2.85,0.6,0),tcl = -0.3)
plot(tr1,type=\"phylogram\", no.margin=FALSE, show.node.label=$showBoostrapVals, cex=0.8, tip.color=tip.colors, main=\"$title\")
par(op)
dev.off()
~;

  runRscript( $Rscript );
}


## plot tree with without any colors
sub plot_tree_bw
{
  my ($treeFile, $pdfFile, $title) = @_;

  my $showBoostrapVals = "F";

  if (!defined $title)
  {
    $title = $grPrefix;
  }

  my $Rscript = qq~

source(\"$readNewickFile\")
require(phytools)

tr1 <- read.newick(file=\"$treeFile\")
tr1 <- collapse.singles(tr1)

(nLeaves <- length(tr1\$tip.label))

figH <- 8
figW <- 6
if ( nLeaves >= 50 )
{
    figH <- 6.0/50.0 * ( nLeaves - 50) + 10
    figW <- 6.0/50.0 * ( nLeaves - 50) + 6
}

pdf(\"$pdfFile\", width=figW, height=figH)
op <- par(mar=c(0,0,1.5,0), mgp=c(2.85,0.6,0),tcl = -0.3)
plot(tr1,type=\"phylogram\", no.margin=FALSE, show.node.label=$showBoostrapVals, cex=0.8, main=\"$title\")
par(op)
dev.off()
~;

  runRscript( $Rscript );
}

  # execute an R-script
sub runRscript{

  my ($Rscript, $noErrorCheck) = @_;

  my $outFile = "rTmp.R";
  open OUT, ">$outFile",  or die "cannot write to $outFile: $!";
  print OUT "$Rscript";
  close OUT;

  my $cmd = "R CMD BATCH $outFile";
  system($cmd) == 0 or die "system($cmd) failed with exit code: $?";

  if (!$noErrorCheck)
  {
    my $outR = $outFile . "out";
    open IN, "$outR" or die "Cannot open $outR for reading: $OS_ERROR";
    my $exitStatus = 1;
    foreach my $line (<IN>)
    {
      if ( $line =~ /Error/ )
      {
	print "R script crashed at\n$line";
	print "check $outR for details\n";
	$exitStatus = 0;
	exit 1;
      }
    }
    close IN;
  }
}

sub get_seqIDs_from_fa
{
  my $file = shift;

  my $quiet = 1;
  my $startRun = time();
  my $endRun = time();

  open (IN, "<$file") or die "Cannot open $file for reading: $OS_ERROR";
  $/ = ">";
  my $junkFirstOne = <IN>;
  my $count = 1;
  my $timeStr = "";
  my @seqIDs;
  while (<IN>)
  {
    if ( !$quiet && ($count % 500 == 0) )
    {
      $endRun = time();
      my $runTime = $endRun - $startRun;
      if ( $runTime > 60 )
      {
	my $timeMin = int($runTime / 60);
	my $timeSec = sprintf("%02d", $runTime % 60);
	$timeStr = "$timeMin:$timeSec";
      }
      else
      {
	my $runTime = sprintf("%02d", $runTime);
	$timeStr = "0:$runTime";
      }
      print "\r$timeStr";
    }

    chomp;
    my ($id,@seqlines) = split /\n/, $_;
    push @seqIDs, $id;
    $count++;
  }
  close IN;
  $/ = "\n";

  return @seqIDs;
}

## put commas in numbers for better readability
## lifted from
## http://www.perlmonks.org/?node_id=2145
sub commify {
   local $_  = shift;
   s{(?<!\d|\.)(\d{4,})}
    {my $n = $1;
     $n=~s/(?<=.)(?=(?:.{3})+$)/,/g;
     $n;
    }eg;
   return $_;
}

# get maxKeyLen and maxValLen
sub getKeyValStrLengths{

  my ($rTbl, $rSub) = @_; # the second argument is a subarray of the keys of the table

  my @args;
  if ($rSub)
  {
    @args = @{$rSub};
  }
  else
  {
    @args = keys %{$rTbl};
  }

  my $maxKeyLen = 0;
  map { $maxKeyLen = length($_) if( length($_) > $maxKeyLen )} @args;

  my $maxValLen = 0;
  map { $maxValLen = length(commify(scalar(@{$rTbl->{$_}}))) if( length(commify(scalar(@{$rTbl->{$_}}))) > $maxValLen )} @args;

  my @ret = ($maxKeyLen, $maxValLen);
  return \@ret;
}

## print two strings (key and scalar value of a hash table) formated using $maxKeyLen, $maxValLen generated using previeous routine
## (4, $fa, scalar(@{$faTbl{$fa}}), $faKVL);
sub printF
{
  my ($nTabs, $key, $val, $rKV ) = @_;

  my $tabs = "";
  my $i = 0;
  while ( $i < $nTabs)
  {
    $tabs .= "\t";
    $i++;
  }

  my $maxKeyLen = $rKV->[0];
  my $maxValLen = $rKV->[1];
  my $n = ($maxKeyLen - length($key)) + ($maxValLen - length($val));
  my $pad = ": ";
  for (my $i=0; $i<$n; $i++)
  {
    $pad .= " ";
  }
  print "$tabs$key$pad$val\n";
}

sub printF2
{
  my ($nTabs, $key, $val, $rKV, $fh) = @_;

  my $tabs = "";
  my $i = 0;
  while ( $i < $nTabs)
  {
    $tabs .= "\t";
    $i++;
  }

  my $maxKeyLen = $rKV->[0];
  my $maxValLen = $rKV->[1];
  my $n = ($maxKeyLen - length($key)) + ($maxValLen - length($val));
  my $pad = ": ";
  for (my $i=0; $i<$n; $i++)
  {
    $pad .= " ";
  }
  print $fh "$tabs$key$pad$val\n";
}


## print lineage after first round of cleanup (spp level)

sub printLineageAfterSppToFile
{
  my %newChildren;
  my %newSpTbl;
  for my $id (keys %newTx)
  {
    if (!exists $gen{$id})
    {
      warn "\n\n\tERROR: gen{$id} does not exist";
      print "newTx{$id}: " . $newTx{$id} . "\n";
    }
    $newChildren{$gen{$id}}{$newTx{$id}}++;
    push @{$newSpTbl{$newTx{$id}}}, $id;
  }

  print $SRYOUT "\nTaxonomy AFTER cleanup\n";
  my @phs = keys %phTbl;
  my $phKVL = getKeyValStrLengths(\%phTbl);
  for my $ph (@phs)
  {
    printF2(0, $ph, scalar(@{$phTbl{$ph}}), $phKVL, $SRYOUT);
    my @cls = keys %{$children{$ph}};
    my $clKVL = getKeyValStrLengths(\%clTbl, \@cls);
    for my $cl ( sort{scalar(@{$clTbl{$a}}) <=> scalar(@{$clTbl{$b}})} @cls)
    {
      printF2(1, $cl, scalar(@{$clTbl{$cl}}), $clKVL, $SRYOUT);
      my @ors = keys %{$children{$cl}};
      my $orKVL = getKeyValStrLengths(\%orTbl, \@ors);
      for my $or ( sort{scalar(@{$orTbl{$a}}) <=> scalar(@{$orTbl{$b}})} @ors)
      {
	printF2(2, $or, scalar(@{$orTbl{$or}}), $orKVL, $SRYOUT);
	my @fas = keys %{$children{$or}};
	my $faKVL = getKeyValStrLengths(\%faTbl, \@fas);
	for my $fa ( sort{scalar(@{$faTbl{$a}}) <=> scalar(@{$faTbl{$b}})} @fas)
	{
	  printF2(3, $fa, scalar(@{$faTbl{$fa}}), $faKVL, $SRYOUT);
	  my @ges = keys %{$children{$fa}};
	  my $geKVL = getKeyValStrLengths(\%geTbl, \@ges);
	  for my $ge ( sort{scalar(@{$geTbl{$a}}) <=> scalar(@{$geTbl{$b}})} @ges)
	  {
	    printF2(4, $ge, scalar(@{$geTbl{$ge}}), $geKVL, $SRYOUT);
	    my @sps = keys %{$newChildren{$ge}};
	    my $spKVL = getKeyValStrLengths(\%newSpTbl, \@sps);
	    for my $sp ( sort @sps)
	    {
	      printF2(5, $sp, $newChildren{$ge}{$sp}, $spKVL, $SRYOUT);
	    }
	  }
	}
      }
    }
  }
}

sub printLineageAfterSpp
{
  my %newChildren;
  my %newSpTbl;
  for my $id (keys %newTx)
  {
    if (!exists $gen{$id})
    {
      warn "\n\n\tERROR: gen{$id} does not exist";
      print "newTx{$id}: " . $newTx{$id} . "\n";
    }
    $newChildren{$gen{$id}}{$newTx{$id}}++;
    push @{$newSpTbl{$newTx{$id}}}, $id;
  }

  my @phs = keys %phTbl;
  my $phKVL = getKeyValStrLengths(\%phTbl);
  for my $ph (@phs)
  {
    printF(0, $ph, scalar(@{$phTbl{$ph}}), $phKVL);
    my @cls = keys %{$children{$ph}};
    my $clKVL = getKeyValStrLengths(\%clTbl, \@cls);
    for my $cl ( sort{scalar(@{$clTbl{$a}}) <=> scalar(@{$clTbl{$b}})} @cls)
    {
      printF(1, $cl, scalar(@{$clTbl{$cl}}), $clKVL);
      my @ors = keys %{$children{$cl}};
      my $orKVL = getKeyValStrLengths(\%orTbl, \@ors);
      for my $or ( sort{scalar(@{$orTbl{$a}}) <=> scalar(@{$orTbl{$b}})} @ors)
      {
	printF(2, $or, scalar(@{$orTbl{$or}}), $orKVL);
	my @fas = keys %{$children{$or}};
	my $faKVL = getKeyValStrLengths(\%faTbl, \@fas);
	for my $fa ( sort{scalar(@{$faTbl{$a}}) <=> scalar(@{$faTbl{$b}})} @fas)
	{
	  printF(3, $fa, scalar(@{$faTbl{$fa}}), $faKVL);
	  my @ges = keys %{$children{$fa}};
	  my $geKVL = getKeyValStrLengths(\%geTbl, \@ges);
	  for my $ge ( sort{scalar(@{$geTbl{$a}}) <=> scalar(@{$geTbl{$b}})} @ges)
	  {
	    printF(4, $ge, scalar(@{$geTbl{$ge}}), $geKVL);
	    if (!exists $newChildren{$ge})
	    {
	      warn "\n\n\tERROR: newChildren{$ge} does not exist";
	      print "\n\n";
	      exit 1;
	    }
	    my @sps = keys %{$newChildren{$ge}};
	    my $spKVL = getKeyValStrLengths(\%newSpTbl, \@sps);
	    for my $sp ( sort @sps)
	    {
	      printF(5, $sp, $newChildren{$ge}{$sp}, $spKVL);
	    }
	  }
	}
      }
    }
  }
}

## print lineage
sub printLineage
{
  my @phs = keys %phTbl;
  my $phKVL = getKeyValStrLengths(\%phTbl);
  for my $ph (@phs)
  {
    printF(0, $ph, scalar(@{$phTbl{$ph}}), $phKVL);
    my @cls = keys %{$children{$ph}};
    my $clKVL = getKeyValStrLengths(\%clTbl, \@cls);
    for my $cl ( sort{scalar(@{$clTbl{$a}}) <=> scalar(@{$clTbl{$b}})} @cls)
    {
      printF(1, $cl, scalar(@{$clTbl{$cl}}), $clKVL);
      my @ors = keys %{$children{$cl}};
      my $orKVL = getKeyValStrLengths(\%orTbl, \@ors);
      for my $or ( sort{scalar(@{$orTbl{$a}}) <=> scalar(@{$orTbl{$b}})} @ors)
      {
	printF(2, $or, scalar(@{$orTbl{$or}}), $orKVL);
	my @fas = keys %{$children{$or}};
	my $faKVL = getKeyValStrLengths(\%faTbl, \@fas);
	for my $fa ( sort{scalar(@{$faTbl{$a}}) <=> scalar(@{$faTbl{$b}})} @fas)
	{
	  printF(3, $fa, scalar(@{$faTbl{$fa}}), $faKVL);
	  my @ges = keys %{$children{$fa}};
	  my $geKVL = getKeyValStrLengths(\%geTbl, \@ges);
	  for my $ge ( sort{scalar(@{$geTbl{$a}}) <=> scalar(@{$geTbl{$b}})} @ges)
	  {
	    printF(4, $ge, scalar(@{$geTbl{$ge}}), $geKVL);
	    my @sps = keys %{$children{$ge}};
	    my $spKVL = getKeyValStrLengths(\%spTbl, \@sps);
	    for my $sp ( sort{scalar(@{$spTbl{$a}}) <=> scalar(@{$spTbl{$b}})} @sps)
	    {
	      printF(5, $sp, scalar(@{$spTbl{$sp}}), $spKVL);
	    }
	  }
	}
      }
    }
  }
}


sub printLineageToFile
{
  my ($fh, $msg) = @_;

  print $fh "\n$msg\n";

  my @phs = keys %phTbl;
  my $phKVL = getKeyValStrLengths(\%phTbl);

  for my $ph (@phs)
  {
    printF2(0, $ph, scalar(@{$phTbl{$ph}}), $phKVL, $fh);
    my @cls = keys %{$children{$ph}};
    my $clKVL = getKeyValStrLengths(\%clTbl, \@cls);
    for my $cl ( sort{scalar(@{$clTbl{$a}}) <=> scalar(@{$clTbl{$b}})} @cls)
    {
      printF2(1, $cl, scalar(@{$clTbl{$cl}}), $clKVL, $fh);
      my @ors = keys %{$children{$cl}};
      my $orKVL = getKeyValStrLengths(\%orTbl, \@ors);
      for my $or ( sort{scalar(@{$orTbl{$a}}) <=> scalar(@{$orTbl{$b}})} @ors)
      {
	printF2(2, $or, scalar(@{$orTbl{$or}}), $orKVL, $fh);
	my @fas = keys %{$children{$or}};
	my $faKVL = getKeyValStrLengths(\%faTbl, \@fas);
	for my $fa ( sort{scalar(@{$faTbl{$a}}) <=> scalar(@{$faTbl{$b}})} @fas)
	{
	  printF2(3, $fa, scalar(@{$faTbl{$fa}}), $faKVL, $fh);
	  my @ges = keys %{$children{$fa}};
	  my $geKVL = getKeyValStrLengths(\%geTbl, \@ges);
	  for my $ge ( sort{scalar(@{$geTbl{$a}}) <=> scalar(@{$geTbl{$b}})} @ges)
	  {
	    printF2(4, $ge, scalar(@{$geTbl{$ge}}), $geKVL, $fh);
	    my @sps = keys %{$children{$ge}};
	    my $spKVL = getKeyValStrLengths(\%spTbl, \@sps);
	    for my $sp ( sort{scalar(@{$spTbl{$a}}) <=> scalar(@{$spTbl{$b}})} @sps)
	    {
	      printF2(5, $sp, scalar(@{$spTbl{$sp}}), $spKVL, $fh);
	    }
	  }
	}
      }
    }
  }
}

## print lineage after adding subgenus taxon
sub printLineage2
{
  my @phs = keys %phTbl;
  my $phKVL = getKeyValStrLengths(\%phTbl);
  for my $ph (@phs)
  {
    printF(0, $ph, scalar(@{$phTbl{$ph}}), $phKVL);
    my @cls = keys %{$children{$ph}};
    my $clKVL = getKeyValStrLengths(\%clTbl, \@cls);
    for my $cl ( sort{scalar(@{$clTbl{$a}}) <=> scalar(@{$clTbl{$b}})} @cls)
    {
      printF(1, $cl, scalar(@{$clTbl{$cl}}), $clKVL);
      my @ors = keys %{$children{$cl}};
      my $orKVL = getKeyValStrLengths(\%orTbl, \@ors);
      for my $or ( sort{scalar(@{$orTbl{$a}}) <=> scalar(@{$orTbl{$b}})} @ors)
      {
	printF(2, $or, scalar(@{$orTbl{$or}}), $orKVL);
	my @fas = keys %{$children{$or}};
	my $faKVL = getKeyValStrLengths(\%faTbl, \@fas);
	for my $fa ( sort{scalar(@{$faTbl{$a}}) <=> scalar(@{$faTbl{$b}})} @fas)
	{
	  printF(3, $fa, scalar(@{$faTbl{$fa}}), $faKVL);
	  my @ges = keys %{$children{$fa}};
	  my $geKVL = getKeyValStrLengths(\%geTbl, \@ges);
	  for my $ge ( sort{scalar(@{$geTbl{$a}}) <=> scalar(@{$geTbl{$b}})} @ges)
	  {
	    printF(4, $ge, scalar(@{$geTbl{$ge}}), $geKVL);
	    my @subGes = keys %{$children{$ge}};
	    my $subgeKVL = getKeyValStrLengths(\%subGeTbl, \@subGes);
	    for my $sge ( sort{scalar(@{$subGeTbl{$a}}) <=> scalar(@{$subGeTbl{$b}})} @subGes)
	    {
	      printF(5, $sge, scalar(@{$subGeTbl{$sge}}), $subgeKVL);
	      my @sps = keys %{$children{$sge}};
	      my $spKVL = getKeyValStrLengths(\%spTbl, \@sps);
	      for my $sp ( sort{scalar(@{$spTbl{$a}}) <=> scalar(@{$spTbl{$b}})} @sps)
	      {
		printF(6, $sp, scalar(@{$spTbl{$sp}}), $spKVL);
	      }
	    }
	  }
	}
      }
    }
  }
}

sub printLineageToFile2
{
  my ($fh, $msg) = @_;

  print $fh "\n$msg\n";

  my @phs = keys %phTbl;
  my $phKVL = getKeyValStrLengths(\%phTbl);

  for my $ph (@phs)
  {
    printF2(0, $ph, scalar(@{$phTbl{$ph}}), $phKVL, $fh);
    my @cls = keys %{$children{$ph}};
    my $clKVL = getKeyValStrLengths(\%clTbl, \@cls);
    for my $cl ( sort{scalar(@{$clTbl{$a}}) <=> scalar(@{$clTbl{$b}})} @cls)
    {
      printF2(1, $cl, scalar(@{$clTbl{$cl}}), $clKVL, $fh);
      my @ors = keys %{$children{$cl}};
      my $orKVL = getKeyValStrLengths(\%orTbl, \@ors);
      for my $or ( sort{scalar(@{$orTbl{$a}}) <=> scalar(@{$orTbl{$b}})} @ors)
      {
	printF2(2, $or, scalar(@{$orTbl{$or}}), $orKVL, $fh);
	my @fas = keys %{$children{$or}};
	my $faKVL = getKeyValStrLengths(\%faTbl, \@fas);
	for my $fa ( sort{scalar(@{$faTbl{$a}}) <=> scalar(@{$faTbl{$b}})} @fas)
	{
	  printF2(3, $fa, scalar(@{$faTbl{$fa}}), $faKVL, $fh);
	  my @ges = keys %{$children{$fa}};
	  my $geKVL = getKeyValStrLengths(\%geTbl, \@ges);
	  for my $ge ( sort{scalar(@{$geTbl{$a}}) <=> scalar(@{$geTbl{$b}})} @ges)
	  {
	    printF2(4, $ge, scalar(@{$geTbl{$ge}}), $geKVL, $fh);
	    my @subGes = keys %{$children{$ge}};
	    my $subgeKVL = getKeyValStrLengths(\%subGeTbl, \@subGes);
	    for my $sge ( sort{scalar(@{$subGeTbl{$a}}) <=> scalar(@{$subGeTbl{$b}})} @subGes)
	    {
	      printF2(5, $sge, scalar(@{$subGeTbl{$sge}}), $subgeKVL, $fh);
	      my @sps = keys %{$children{$sge}};
	      my $spKVL = getKeyValStrLengths(\%spTbl, \@sps);
	      for my $sp ( sort{scalar(@{$spTbl{$a}}) <=> scalar(@{$spTbl{$b}})} @sps)
	      {
		printF2(6, $sp, scalar(@{$spTbl{$sp}}), $spKVL, $fh);
	      }
	    }
	  }
	}
      }
    }
  }
}



# print elements of a hash table
sub printTbl{

  my $rTbl = shift;
  map {print "$_\t" . $rTbl->{$_} . "\n"} keys %$rTbl;
}

# print elements of a hash table so that arguments are aligned
sub printFormatedTbl{

  my ($rTbl, $rSub) = @_; # the second argument is a subarray of the keys of the table

  my @args;
  if ($rSub)
  {
    @args = @{$rSub};
  }
  else
  {
    @args = keys %{$rTbl};
  }

  my $maxStrLen = 0;
  map { $maxStrLen = length($_) if( length($_) > $maxStrLen )} @args;

  for (@args)
  {
    my $n = $maxStrLen - length($_);
    my $pad = ": ";
    for (my $i=0; $i<$n; $i++)
    {
      $pad .= " ";
    }
    print "$_$pad" . $rTbl->{$_} . "\n";
  }
  print "\n";
}

# print elements of a hash table whose values are reference to a hash table so
# that sizes of the value hash tables are aligned
sub printFormatedTableValuedTbl{

  my ($rTbl, $rSub) = @_; # the second argument is a subarray of the keys of the table

  my @args;
  if ($rSub)
  {
    @args = @{$rSub};
  }
  else
  {
    @args = keys %{$rTbl};
  }

  my $maxStrLen = 0;
  map { $maxStrLen = length($_) if( length($_) > $maxStrLen )} @args;

  for (@args)
  {
    my $n = $maxStrLen - length($_);
    my $pad = ": ";
    for (my $i=0; $i<$n; $i++)
    {
      $pad .= " ";
    }
    my $size = keys %{$rTbl->{$_}};
    print "$_$pad$size\n";
  }
  print "\n";
}


# print elements of a hash table whose values are reference to a hash table so
sub printTableValuedTbl{

  my ($rTbl, $rSub) = @_; # the second argument is a subarray of the keys of the table

  my @args;
  if ($rSub)
  {
    @args = @{$rSub};
  }
  else
  {
    @args = keys %{$rTbl};
  }

  for (@args)
  {
    print "$_\n";
    for my $e ( keys %{$rTbl->{$_}} )
    {
      print "\t$e\n";
    }
  }
  print "\n";
}


# print elements of a hash table whose values are reference to an array so
# that indents of the value array elements are the same
sub printFormatedArrayValuedTbl{

  my ($rTbl, $rSub) = @_; # the second argument is a subarray of the keys of the table

  my @args;
  if ($rSub)
  {
    @args = @{$rSub};
  }
  else
  {
    @args = keys %{$rTbl};
  }

  for (@args)
  {
    print "$_\n";
    for my $e (@{$rTbl->{$_}})
    {
      print "\t$e\n";
    }
  }
  print "\n";
}

# print elements of a hash table so that arguments are aligned
sub printFormatedTblToFile{

  my ($rTbl, $rSub, $fh, $msg) = @_; # the second argument is a subarray of the keys of the table

  print $fh "\n$msg\n";

  my @args;
  if ($rSub)
  {
    @args = @{$rSub};
  }
  else
  {
    @args = keys %{$rTbl};
  }

  my $maxStrLen = 0;
  map { $maxStrLen = length($_) if( length($_) > $maxStrLen )} @args;

  for (@args)
  {
    my $n = $maxStrLen - length($_);
    my $pad = ": ";
    for (my $i=0; $i<$n; $i++)
    {
      $pad .= " ";
    }
    print $fh "$_$pad" . $rTbl->{$_} . "\n";
  }
  print $fh "\n";
}

# common part of two arrays
sub comm{

  my ($a1, $a2) = @_;

  my @c; # common array
  my %count;

  foreach my $e (@{$a1}, @{$a2}){ $count{$e}++ }

  foreach my $e (keys %count)
  {
    push @c, $e if $count{$e} == 2;
  }

  return @c;
}

# difference of two arrays
sub diff{

  my ($a1, $a2) = @_;

  my (%aa1, %aa2);

  foreach my $e (@{$a1}){ $aa1{$e} = 1; }
  foreach my $e (@{$a2}){ $aa2{$e} = 1; }

  my @d; # dfference array

  foreach my $e (keys %aa1, keys %aa2)
  {
    push @d, $e if exists $aa1{$e} && !exists $aa2{$e};
  }

  return @d;
}

# extract unique elements from an array
sub unique{

  my $a = shift;
  my %saw;
  my @out = grep(!$saw{$_}++, @{$a});

  return @out;
}

# read table with one column
sub readArray{

  my ($file, $hasHeader) = @_;
  my @rows;

  if ( ! -f $file )
  {
    warn "\n\n\tERROR in readArray(): $file does not exist";
    print "\n\n";
    exit 1;
  }

  open IN, "$file" or die "Cannot open $file for reading: $OS_ERROR";
  if ( defined $hasHeader )
  {
    <IN>;
  }
  foreach (<IN>)
  {
    chomp;
    push @rows, $_;
  }
  close IN;

  return @rows;
}

# write hash table to a file
sub writeTbl
{
  my ($rTbl, $outFile) = @_;
  my %tbl = %{$rTbl};
  open OUT, ">$outFile" or die "Cannot open $outFile for writing: $OS_ERROR";
  map {print OUT $_ . "\t" . $tbl{$_} . "\n"} sort keys %tbl;
  close OUT;
}

# read two column table; create a table that assigns
# elements of the first column to the second column
sub readTbl{

  my $file = shift;

  if ( ! -f $file )
  {
    warn "\n\n\tERROR in readTbl(): $file does not exist";
    print "\n\n";
    exit 1;
  }

  my %tbl;
  open IN, "$file" or die "Cannot open $file for reading: $OS_ERROR";
  foreach (<IN>)
  {
    chomp;
    my ($id, $t) = split /\s+/,$_;
    $tbl{$id} = $t;
  }
  close IN;

  return %tbl;
}


# read taxon table excluding outgroup seq ID and any seqID with OUTGROUP.* type label
sub readTxTbl{

  my ($file, $outgroupSeqID) = @_;

  if ( ! -f $file )
  {
    warn "\n\n\tERROR in readTxTbl(): $file does not exist";
    print "\n\n";
    exit 1;
  }

  my %tbl;
  open IN, "$file" or die "Cannot open $file for reading: $OS_ERROR";
  if ( defined $outgroupSeqID )
  {
    foreach (<IN>)
    {
      chomp;
      my ($id, $t) = split /\s+/,$_;

      if ( $t !~ /OUTGROUP.*/ )
      {
	$tbl{$id} = $t;
      }
    }
  }
  else
  {
    foreach (<IN>)
    {
      chomp;
      my ($id, $t) = split /\s+/,$_;

      if ( ($id ne $outgroupSeqID) && ($t !~ /OUTGROUP.*/) )
      {
	$tbl{$id} = $t;
      }
    }
  }
  close IN;

  return %tbl;
}


sub createCommandTxt{

    my (@arr) = @{$_[0]};
    my $file = "mothur_script.txt"; ##tmpnam();
    open OUT, ">$file" or die "Cannot open file $file to write: $!";
    foreach my $c (@arr){
        print OUT $c . "\n";
    }
    print OUT "quit()\n";

    return $file;
}

# print array to stdout
sub printArray
{
  my ($a, $header) = @_;
  print "\n$header\n" if $header;
  map {print "$_\n"} @{$a};
}

## parse fasta file and check if any of the seq IDs matches the first argument
sub findSeqIDinFasta
{
  my ($seqId, $inFile) = @_;

  if ( ! -f $inFile )
  {
    ##print "\n\nERROR in findSeqIDinFasta() at line " . __LINE__ . ": $inFile and does not exist\n\n\n";
    warn "\n\n\tERROR in findSeqIDinFasta(): $inFile and does not exist";
    print "\n\n";
    exit 1;
  }

  my $found = 0;
  open (FASTA, "<$inFile") or die "Cannot open $inFile for reading: $OS_ERROR";
  $/ = ">";
  my $junkFirstOne = <FASTA>;
  while (<FASTA>)
  {
    chomp;
    my ($def,@seqlines) = split /\n/, $_;
    my $seq = join '', @seqlines;
    my ($id) = split /\s+/, $def;
    if ( $id eq $seqId )
    {
      $found = 1;
      last;
    }
  }
  $/ = "\n";
  close FASTA;

  return $found;
}


# parse table with row ids (and optional header)
# output written to
# 1. tbl: <rowId> => <column of the table associated with rowId>
# 2. rowIds: array of row ids, in the order as they appear in the input file
# 3. header array: if header present
#
sub readBigTbl{

  my ($file, $hasHeader) = @_;

  if ( ! -f $file )
  {
    warn "\n\n\tERROR in readBigTbl(): $file does not exist";
    print "\n\n";
    exit 1;
  }

  my %tbl;
  my @header;
  my @rowIds;

  open IN, "$file" or die "Cannot open $file for reading: $OS_ERROR";

  if ( defined $hasHeader )
  {
    my $headerStr = <IN>;
    chomp $headerStr;
    @header = split "\t", $headerStr;
    shift @header; # get rid of <rowId> label
  }

  foreach my $line (<IN>)
  {
    chomp $line;
    my @f = split "\t", $line;
    my $id = shift @f;
    push @rowIds, $id;
    $tbl{ $id } = \@f;
  }
  close IN;

  return (\%tbl, \@rowIds, \@header);
}

# read lineage table
sub readLineageTbl{

  my $file = shift;

  if ( ! -f $file )
  {
    warn "\n\n\tERROR in readLineageTbl(): $file does not exist";
    print "\n\n";
    exit 1;
  }

  my %tbl;
  open IN, "$file" or die "Cannot open $file for reading: $OS_ERROR";
  foreach (<IN>)
  {
    chomp;
    my ($id, $t) = split /\s+/,$_;
    $tbl{$id} = $t;
    ## test for '/' characters
    if ($t =~ /\//)
    {
      warn "\n\n\tERROR: Discovered '/' for id: $id\t$t";
      print "\n\n";
      exit 1;
    }
  }
  close IN;

  return %tbl;
}

# write array to a file (one column format)
sub writeArray
{
  my ($a, $outFile) = @_;
  open OUT, ">$outFile" or die "Cannot open $outFile for writing: $OS_ERROR";
  map {print OUT "$_\n"} @{$a};
  close OUT
}

sub generateREADMEfile
{
  my $file = shift;

  my $text = qq~

The algorithm of automatic curation of full length sequences has the following structure

A given taxonomic rank (say phylum or family) a set of sequences from this
taxonomic rank members is chosed from RDP db, so that there are no more than 100
sequences per species. Outgroup sequences are chosen from a sibling taxonomic
rank.

I use SATe to generate a MSA of the input fasta file

A QC step consists of the following components

  mothur > summary.seqs()
  mothur > screen.seqs()
  trim_align.pl
  mothur > filter.seqs()

  screen.seqs() removes sequences using 95 percentile criteria for the start and
  the end of alignment postions and min length of the sequence. Sequences with
  ambiguity codes are also filtered out.

The remaining steps of the algorithm are

   * align outgroup sequence to the input Multiple Sequence Alignment
   * add aligned outgroup to the alignment
   * do the same for the input taxon file
   * build tree; reroot
   * generate annotation and query file; query file contains sequences with
     <genus>_sp taxonomy; annotation file contains the remaining sequences.
   * run vicut with the generated annotation and query files
   * remove outliers and rename query taxonomy based on vicut results; outliers are singleton clusters.
   * repeat the above two steps unit there are no outliers


The taxonomy_cleanup.log file contains the standard output of the taxonomic cleanup command.

At the end is a list of lost taxons and transformation table from old to new
taxon assignment. NA means that sequences were removed in the QC step. For example

Mycoplasma_felis:            NA(6)
Mycoplasma_imitans:          Mycoplasma_gallisepticum(1)

The first line means that 6 sequences of Mycoplasma_felis were removed in the QC
step. There was only one sequence of Mycoplasma_imitans and it was renamed to
Mycoplasma_gallisepticum.

Please check out *_aln.bad.summary file for taxonomy and alignment parameters of
all sequences removed as a result of QC. The last column contains a reason for
removal.

trim_align.pl trims sequences using 95% criterion for the start and end positions.

filter.seqs() removes all-gap columns from the trimmed MSA.

*_nr_SATe_aln_good95_tf_wOG.fa file contains final MSA including the outgroup
 sequence after the QC step and removal of gap columns.

* _nr_SATe_aln.fa contains the initial alignment

Here is a set of phylogenetic trees that are generated by the pipeline

*_nr_SATe_aln_good95_tf_wOG_rr_sppSeqIDs_before_tx_change.tree
*_nr_SATe_aln_good95_tf_wOG_rr_spp_before_tx_change.tree

The above two trees (generated using FastTree) are trees with taxonomy before
taxonomy was changed using vicut.

_spp contains species lables at the leaf nodes
_sppSeqIDs contains species_seqID lables at the leaf nodes

The following trees are generated after the initial taxonomy change

*_nr_SATe_aln_good95_tf_wOG_rr_spp.tree
*_nr_SATe_aln_good95_tf_wOG_rr_sppSeqIDs.tree
*_nr_SATe_aln_good95_tf_wOG_rr_sppCltr.tree
*_nr_SATe_aln_good95_tf_wOG_rr_sppCondensed.tree

_sppCltr contains <species name>_<vicut cluster ID> at the leaf nodes
_sppCondensed is a condencsed _spp tree (clades collapsed to one leaf).

If there are outliers in the tree, they will be removed in the second prunning
step of the algorithm and the corresonding trees are labeled as

*_nr_SATe_aln_good95_tf_wOG_rr_pruned1_spp.tree
*_nr_SATe_aln_good95_tf_wOG_rr_pruned1_sppCltr.tree
*_nr_SATe_aln_good95_tf_wOG_rr_pruned1_sppCondensed.tree
*_nr_SATe_aln_good95_tf_wOG_rr_pruned1_sppSeqIDs.tree

~;

  open OUT, ">$file" or die "Cannot open $file for writing: $OS_ERROR";
  print OUT "$text\n";
  close OUT;
}


# test if OG seq's form one or more clusters in the tree
sub test_OG
{
  my ($treeFile, $rogInd) = @_;

  my %ogInd = %{$rogInd};

  my $debug_test_OG = 0;

  my $ret = 0;

  print "\t--- Extracting leaves\n" if $debug_test_OG;
  my $treeLeavesFile = "$grPrefix" . "_sppSeqIDs.leaves";
  my $cmd = "rm -f $treeLeavesFile; nw_labels -I $treeFile > $treeLeavesFile";
  print "\tcmd=$cmd\n" if $dryRun || $debug_test_OG;
  system($cmd) == 0 or die "system($cmd) failed with exit code: $?" if !$dryRun;

  print "\t--- Reading leaves\n" if $debug_test_OG;
  my @leaves = readArray($treeLeavesFile);

  print "\t--- Checking the number of clusters formed by OG seqs\n" if $debug_test_OG;
  my @ogIdx;
  for my $i (0..$#leaves)
  {
    if ( exists $ogInd{$leaves[$i]} )
    {
      push @ogIdx, $i;
    }
  }

  printArray(\@ogIdx, "\nPositions of OG seq's") if ($debug_test_OG);

  ## identifying consecutive indices ranges
  my @start;
  my @end;

  push @start, $ogIdx[0];
  if (@ogIdx>1)
  {
    for my $i (1..$#ogIdx)
    {
      ##if ( !$foundEnd && $ogIdx[$i] != $start[$rIdx] )
      if ( $ogIdx[$i-1]+1 != $ogIdx[$i] )
      {
	#$foundEnd = 1;
	push @end, $ogIdx[$i-1];
	push @start, $ogIdx[$i];
      }
      if ($i==$#ogIdx)
      {
	push @end, $ogIdx[$i];
      }

      if (0 && $debug_test_OG)
      {
	print "\ni: $i\n";
	printArray(\@start, "start");
	printArray(\@end, "end");
      }
    }
  }
  else
  {
    push @end, $ogIdx[0];
  }

  my @ogPos1;  # OG positions
  for my $i (0..$#start)
  {
    push @ogPos1, ($start[$i] .. $end[$i]);
  }

  my @og = @leaves[@ogPos1];
  my @ogBig = @leaves[($start[0] .. $end[$#end])];

  printArrayByRow(\@og, "\nOutgroup elements") if ($debug_test_OG);

  if ( scalar(@start) != scalar(@end) )
  {
    warn "$grPrefix\n\n\tERROR: start and end arrays have different lengths!";
    print "length(start): " . @start . "\n";
    print "length(end): " . @end . "\n\n";
    $ret = 1;
  }

  my @rangeSize;
  for my $i (0..$#start)
  {
    push @rangeSize, ($end[$i] - $start[$i]+1);
  }

  if ($debug_test_OG)
  {
    print "\nstart\tend\tsize\n";
    for my $i (0..$#start)
    {
      print "$start[$i]\t$end[$i]\t$rangeSize[$i]\n";
    }
    print "\n";
  }

  if (@rangeSize>1)
  {
    warn "\n\n\tERROR: Detected multiple OG clusters";
    print "\n\n";

    my $imax = argmax(\@rangeSize);
    print "imax: $imax\n";
    print "Maximal range size: " . $rangeSize[$imax] . "\n";

    my $minCladeSize = @leaves;
    my $minCladeSizeIdx = $imax;
    print "Clade size of each cluster of maximal range size\n";
    print "\nidx\tstart\tend\trgSize\tcladeSize\n";
    for my $i (0..$#rangeSize)
    {
      #if ($rangeSize[$i] == $rangeSize[$imax])
      if (1)
      {
	my @pos = ($start[$i] .. $end[$i]);
	my @og = @leaves[@pos];

	#print "\t--- Extracting the clade of OG sequences\n";
	my $ogCladeTreeFile = "$grPrefix" . "_clade.tree";
	$cmd = "rm -f $ogCladeTreeFile; nw_clade $treeFile @og > $ogCladeTreeFile";
	#print "\tcmd=$cmd\n" if $dryRun || $debug_test_OG;
	system($cmd) == 0 or die "system($cmd) failed with exit code: $?" if !$dryRun;

	#print "\t--- Extracting leaves of the OG clade\n";
	my $ogCladeTreeLeavesFile = "$grPrefix" . "_clade.leaves";
	$cmd = "rm -f $ogCladeTreeLeavesFile; nw_labels -I $ogCladeTreeFile > $ogCladeTreeLeavesFile";
	#print "\tcmd=$cmd\n" if $dryRun || $debug_test_OG;
	system($cmd) == 0 or die "system($cmd) failed with exit code: $?" if !$dryRun;

	#print "\t--- Reading the leaves\n" if $debug_test_OG;
	my @ogCladeLeaves = readArray($ogCladeTreeLeavesFile);

	print "i: $i\t$start[$i]\t$end[$i]\t$rangeSize[$i]\t" . @ogCladeLeaves . "\n";
	if ( @ogCladeLeaves < $minCladeSize )
	{
	  $minCladeSize = @ogCladeLeaves;
	  $minCladeSizeIdx = $i;
	}
      }
    }

    # $imax = $minCladeSizeIdx;
    # print "\nUpdated imax: $imax\n";
    $ret = 1;
  }
  elsif ( !( $start[0] == 0 || $end[0] == $#leaves) )
  {
    warn "\n\n\tERROR: In the pruned tree outgroups sequences are not at the top or bottom of the tree!";

    print "\n\nNumber of leaves: " . @leaves . "\n";
    print "\nstart\tend\tsize\n";
    for my $i (0..$#start)
    {
      print "$start[$i]\t$end[$i]\t$rangeSize[$i]\n";
    }
    print "\n";

    printArrayByRow(\@og, "og");
    print "\n";

    my $maxOGbigSize = 100;
    if ( @ogBig < $maxOGbigSize )
    {
      printArrayByRow(\@ogBig, "Leaves from first to last OG seq");
    }

    print "\t--- Extracting the clade of OG sequences\n";
    my $ogCladeTreeFile = "$grPrefix" . "_OG_clade.tree";
    $cmd = "rm -f $ogCladeTreeFile; nw_clade $treeFile @og > $ogCladeTreeFile";
    print "\tcmd=$cmd\n" if $dryRun || $debug_test_OG;
    system($cmd) == 0 or die "system($cmd) failed with exit code: $?" if !$dryRun;

    #print "\t--- Extracting leaves of the OG clade\n";
    my $ogCladeTreeLeavesFile = "$grPrefix" . "_OG_clade.leaves";
    $cmd = "rm -f $ogCladeTreeLeavesFile; nw_labels -I $ogCladeTreeFile > $ogCladeTreeLeavesFile";
    print "\tcmd=$cmd\n" if $dryRun || $debug_test_OG;
    system($cmd) == 0 or die "system($cmd) failed with exit code: $?" if !$dryRun;

    #print "\t--- Reading the leaves\n" if $debug_test_OG;
    my @ogCladeLeaves = readArray($ogCladeTreeLeavesFile);

    my $maxCladeSize = 100;
    if ( @ogCladeLeaves < $maxCladeSize )
    {
      printArrayByRow(\@ogCladeLeaves, "OG Clade Leaves");
    }
    else
    {
      print "\n\tLeaves of the OG clade written to $ogCladeTreeLeavesFile\n"
    }

    print "\n\tNumber of leaves of the OG clade: " . @ogCladeLeaves . "\n";
    print   "\tNumber of OG sequences: " . @og . "\n\n";

    $ret = 1;
  }
  else
  {
    print "\t--- Extracting the clade of OG sequences\n" if $debug_test_OG;
    my $ogCladeTreeFile = "$grPrefix" . "_OG_clade.tree";
    $cmd = "rm -f $ogCladeTreeFile; nw_clade $treeFile @og > $ogCladeTreeFile";
    print "\tcmd=$cmd\n" if $dryRun || $debug_test_OG;
    system($cmd) == 0 or die "system($cmd) failed with exit code: $?" if !$dryRun;

    #print "\t--- Extracting leaves of the OG clade\n";
    my $ogCladeTreeLeavesFile = "$grPrefix" . "_OG_clade.leaves";
    $cmd = "rm -f $ogCladeTreeLeavesFile; nw_labels -I $ogCladeTreeFile > $ogCladeTreeLeavesFile";
    print "\tcmd=$cmd\n" if $dryRun || $debug_test_OG;
    system($cmd) == 0 or die "system($cmd) failed with exit code: $?" if !$dryRun;

    #print "\t--- Reading the leaves\n" if $debug_test_OG;
    my @ogCladeLeaves = readArray($ogCladeTreeLeavesFile);

    if ( @ogCladeLeaves != @og )
    {
      warn "\n\n\tERROR: The outgroup sequences do not form a monophyletic clade!";

      my $maxCladeSize = 100;
      if ( @ogCladeLeaves < $maxCladeSize )
      {
	printArrayByRow(\@ogCladeLeaves, "OG Clade Leaves");
      }
      else
      {
	print "\n\tLeaves of the OG clade written to $ogCladeTreeLeavesFile\n"
      }

      print "\n\tNumber of leaves of the OG clade: " . @ogCladeLeaves . "\n";
      print   "\tNumber of OG sequences: " . @og . "\n\n";
      $ret = 1;
    }
  }

  print "\n\tOG seq's form a monophylectic clade at the top or bottom of the input tree\n\n" if $debug_test_OG;

  return $ret;
}

# print array to stdout
sub printArrayByRow
{
  my ($a, $header) = @_;

  local $" = '\n ';
  ##local $, = ',';
  print "$header:\n" if $header;
  map { print "$_\n" } @{$a};
  print "\n";
}

sub argmax
{
  my $r = shift;

  my $index = undef;
  my $max   = undef;

  my $count = 0;
  foreach my $val(@{$r})
  {
    if ( not defined $max or $val > $max )
    {
      $max   = $val;
      $index = $count;
    }
    $count++;
  }
  return $index;
}

sub build_clError
{
  my ($mcDir, $errorDir, $refSibDir) = @_;

  my $Rscript = qq~

myHist <- function(x, main=\"\", br=100, ... )
{
    hist(x, br=br, col=2, las=1, main=main, ...)
}

## integrate d from x0 to x1
myIntegral <- function(d, x0, x1){
    dx <- d\$x[2]-d\$x[1]
    i0 <- which.min(abs(d\$x - x0))
    i1 <- which.min(abs(d\$x - x1))
    sum(d\$y[i0:i1]) * dx
}

file <- paste(\"$refSibDir\",\"/ref.postProbs\",sep=\"\")
ref.nFields <- count.fields(file, sep = \"\\t\")
ref.maxNumFields <- max(ref.nFields)
ref.pp <- read.table(file, sep=\"\\t\", col.names = paste0("V",seq_len(ref.maxNumFields)), fill = TRUE, stringsAsFactors=FALSE, row.names=1, header=F)
ref.nFields <- ref.nFields - 1
names(ref.nFields) <- rownames(ref.pp)

file <- paste(\"$refSibDir\",\"/sib.postProbs\",sep=\"\")
sib.nFields <- count.fields(file, sep = \"\\t\")
sib.maxNumFields <- max(sib.nFields)
sib.pp <- read.table(file, sep=\"\\t\", col.names = paste0("V",seq_len(sib.maxNumFields)), fill = TRUE, stringsAsFactors=FALSE, row.names=1, header=F)
sib.nFields <- sib.nFields - 1
names(sib.nFields) <- rownames(sib.pp)

files <- list.files(path=\"$errorDir\", pattern=\"*.txt\", full.names=TRUE)
length(files)

files <- setdiff(files, c(\"spp_paths.txt\", \"modelIds.txt\"))
length(files)

(ii <- grep(\"error\", files))
length(ii)
if ( length(ii) )
    files <- files[-ii]
length(files)

(i <- grep(\"ncProbThlds.txt\", files))
length(i)
if ( length(i) )
files <- files[-i]
length(files)

thldTbl <- c()
errTbl <- c()
fpError <- c()
fnError <- c()

outDir <- \"$mcDir\"
(figFile <- paste(outDir,\"/error_thld_figs.pdf\",sep=\"\"))
pdf(figFile, width=11, height=11)
op <- par(mar=c(4,4,4.5,0.5), mgp=c(2.25,0.6,0),tcl = -0.3)
for ( file in files )
{
    print(file)

    ## now, reading log posterior probabilities files is more complicated as for
    ## higher taxons the number of these log posteriors is greater than 1000, but
    ## for siblings its a 1000, so we have a 'table' with different number of
    ## columns.

    nFields <- count.fields(file, sep = \'\\t\')
    maxNumFields <- max(nFields)

    tbl <- read.table(file, sep=\"\\t\", col.names = paste0(\"V\",seq_len(maxNumFields)), fill = TRUE, stringsAsFactors=FALSE, row.names=1)
    dim(tbl)
    ids <- rownames(tbl)
    refID <- ids[1]

    nFields <- nFields - 1 # the first column is row name

    i <- which(ids==refID)
    x.ref <- as.numeric(as.matrix(tbl[i,1:nFields[1]]))

    ii <- setdiff(seq(ids), i)
    x.sib <- c()
    for ( i in ii )
    {
        x.sib <- c(x.sib, as.numeric(as.matrix( tbl[i,1:nFields[i]] )))
    }

    if ( length(x.ref)==0 ) {
        stop(\"length(x.ref) is 0\")
    } else if ( length(x.sib)==0 ) {
        stop(\"length(x.sib) is 0\")
    }

    d.ref <- density(x.ref)
    d.sib <- density(x.sib)

    xmin.ref <- min(x.ref)
    xmax.sib <- max(x.sib)

    d.ref.fun <- approxfun(d.ref\$x, d.ref\$y, yleft=0, yright=0)
    d.sib.fun <- approxfun(d.sib\$x, d.sib\$y, yleft=0, yright=0)

    ff <- function(x) d.ref.fun(x)  - d.sib.fun(x)

    xmin <- min(c(d.ref\$x, d.sib\$x))
    xmax <- max(c(d.ref\$x, d.sib\$x))
    x <- seq(from=xmin, to=xmax, length=1000)
    y <- ff(x)
    r <- uniroot(ff, c(x[which.min(y)], x[which.max(y)]))
    ##r <- uniroot(ff, c( xmin.ref, d.ref\$x[which.max(d.ref\$y)]))
    p0 <- r\$root

    # plot(x,y,main=refID, type='l')
    # abline(h=0, col='gray80'); abline(v=p0,col='gray80')
    # abline(v=x[which.min(y)], col='red')
    # abline(v=x[which.max(y)], col='red')

    if ( ff(x[which.max(y)]) > ff(x[which.min(y)]) )
    {
        dx <- diff(d.sib\$x)[1]
        idx <- d.sib\$x<0
        F1.sib <- sum(d.sib\$y[idx])*dx - cumsum(d.sib\$y[idx])*dx
        F1.sib.fun <- approxfun(d.sib\$x[idx], F1.sib, yleft=1, yright=0)
        x <- seq(p0, 0, length=100)
        tx <- cbind(x, F1.sib.fun(x))   # I don't think / F1.sib.fun(x[1])
                                        # normalization is correct. I should be
                                        # computing probabilities of hitting a
                                        # given value or more
    } else {
      tx <- cbind(p0, 0)
    }

    if ( xmax.sib < xmin.ref )
    {
      ##p0 <- min( c( (xmax.sib + xmin.ref) / 2, xmin.ref ) )
      p0 <- min( c( (xmax.sib + xmin.ref) / 2, xmax.sib ) )
    }

    thldTbl[refID] <- p0

    ## probability of a FP error = integral of d.sib from p0 to +inf
    fpError[refID] <- 0
    fnError[refID] <- 0
    if ( p0 < max(d.sib\$x) ) {
      fpError[refID] <- myIntegral(d.sib, p0, max(d.sib\$x)) # integrate(d.sib.fun, lower=p0, upper=max(d.sib\$x))[[1]]
      fnError[refID] <- myIntegral(d.ref, min(d.ref\$x), p0) # integrate(d.ref.fun, lower=min(d.ref\$x), upper=p0, subdivisions=2000)[[1]]
    }

    errTbl[refID] <- fpError[refID] + fnError[refID]

    plot(d.ref, xlim=c(min(x.sib),0), xlab=\"log10[ p(x|M) ]\", ylim=c(0, max(c(d.ref\$y, d.sib\$y))), las=1,
             main=paste(refID, " (n.ref=", ref.nFields[refID][[1]], ")", sprintf(\"\\nthld=%.2f  fpError=%.2f  fnError=%.2f\",p0, fpError[refID], fnError[refID])))
    lines(d.sib, col=2)
    if ( length(ids) > 5 ) {
      legend(\"topleft\",legend=c(refID, \"Siblings\"), fill=c(1,2), inset=0.05, title=\"MC model (M)\", cex=1)
    } else {
      legend(\"topleft\",legend=ids, fill=c(1,rep(2,length(ids)-1)), inset=0.05, title=\"MC model (M)\", cex=0.7)
    }
    abline(v=p0, col='gray80')
    hist(as.numeric((ref.pp[refID, 1:ref.nFields[refID]])), add=T, col=1, br=100)
    hist(as.numeric((sib.pp[refID, 1:sib.nFields[refID]])), add=T, col=2, br=100)

    outfile <- paste(outDir,\"/\",refID,\"_error.txt\", sep=\"\")
    write.table(tx, file=outfile, sep=\"\t\", row.names=F, col.names=F)
}
par(op)
dev.off()

thldTbl2 <- cbind(names(thldTbl),thldTbl)
colnames(thldTbl2) <- c(\"Taxon\",\"Threshold\")
dim(thldTbl2)

(outFile <- paste(outDir,\"/ncProbThlds.txt\",sep=\"\"))
write.table(thldTbl2,file=outFile, sep=\"\\t\",row.names=F, col.names=T, quote=F)

(outFile <- paste(outDir,\"/errorTbl.txt\",sep=\"\"))
write.table(cbind(errTbl),file=outFile, sep=\"\\t\",row.names=F, col.names=T, quote=F)

(outFile <- paste(outDir,\"/fpErrorTbl.txt\",sep=\"\"))
write.table(cbind(fpError),file=outFile, sep=\"\\t\",row.names=F, col.names=T, quote=F)

(outFile <- paste(outDir,\"/fnErrorTbl.txt\",sep=\"\"))
write.table(cbind(fnError),file=outFile, sep=\"\\t\",row.names=F, col.names=T, quote=F)

(figFile <- paste(outDir,\"/error_tbl_hists.pdf\",sep=\"\"))
pdf(figFile, width=11, height=11)
op <- par(mar=c(4,4,4.5,0.5), mgp=c(2.25,0.6,0),tcl = -0.3)
myHist(errTbl)
myHist(log(errTbl))
par(op)
dev.off()

  ~;

  runRscript( $Rscript, "noErrorCheck" );
}

## check if each node of the lineage structure has only one parent
sub check_parent_consistency
{
  my $r = shift;
  my %lineageTbl = %{$r};

  my  %prt;
  for my $id ( keys %lineageTbl )
  {
    my $lineage = $lineageTbl{$id};
    my @f = split ";", $lineage;
    my $sp = pop @f;
    my $subGe = pop @f;
    my $ge = pop @f;
    my $fa = pop @f;
    my $or = pop @f;
    my $cl = pop @f;
    my $ph = pop @f;

    $subGe = "sg_$subGe";
    $ge = "g_$ge";
    $fa = "f_$fa";
    $or = "o_$or";
    $cl = "c_$cl";
    $ph = "p_$ph";

    $prt{$sp}{$subGe}++;
    $prt{$subGe}{$ge}++;
    $prt{$ge}{$fa}++;
    $prt{$fa}{$or}++;
    $prt{$or}{$cl}++;
    $prt{$cl}{$ph}++;
  }

  my $ret = 0;
  for my $tx (keys %prt)
  {
    my $nPrts = keys %{$prt{$tx}};
    if ( $nPrts > 1 )
    {
      $ret = 1;
      print "\n\n\tERROR: $tx has more than one parent";
      print "\n\t$tx parents\n";
      for (keys %{$prt{$tx}})
      {
	print "\t\t$_\n";
      }
      print "\n\n";
    }
  }

  return $ret;
}

## are two arrays equal set-theoretically
sub setequal
{
  my ($rA, $rB) = @_;

  my @a = @{$rA};
  my @b = @{$rB};
  my @c = comm(\@a, \@b);

  my $ret = 1;

  if (@c != @a || @c != @b)
  {
    warn "\n\n\tERROR: Elements of the two arrays do not match";
    print "\n\tNumber of elements in the first array: " . @a . "\n";
    print "\tNumber of elements in the second array: " . @b . "\n";
    print "\tNumber of common elements: " . @c . "\n";

    print "\na: ";
    map {print "$_ "} @a;
    print "\n\n";

    print "b: ";
    map {print "$_ "} @b;
    print "\n\n";

    # writeArray(\@a, "a.txt");
    # writeArray(\@b, "b.txt");
    #print "\n\tNew taxon keys and fasta IDs written to a.txt and b.txt, respectively\n\n";

    if (@a > @b)
    {
      my @d = diff(\@a, \@b);
      print "\nElements in a, but not b:\n";
      for (@d)
      {
	print "\t$_\n";
      }
      print "\n\n";
    }

    if (@b > @a)
    {
      my @d = diff(\@b, \@a);
      print "\nElements in b that are not in a:\n";
      for (@d)
      {
	print "\t$_\n";
      }
      print "\n\n";
    }

    $ret = 0;
  }

  return $ret;
}

sub build_cond_spp_tree
{
  my ($treeFile, $txFile, $condSppFile) = @_;

  my %txTbl = readTbl($txFile);
  my @txs = keys %txTbl;

  ## extracting leave IDs
  my $treeLeavesFile = $grPrefix . "_tmp_tree.leaves";
  $cmd = "rm -f $treeLeavesFile; nw_labels -I $treeFile > $treeLeavesFile";
  print "\tcmd=$cmd\n" if $dryRun || $debug;
  system($cmd) == 0 or die "system($cmd) failed with exit code: $?" if !$dryRun;

  my @treeLeaves = readArray($treeLeavesFile);

  if ( !setequal( \@txs, \@treeLeaves ) )
  {
    warn "\n\n\tERROR: Discrepancy between sequence IDs of the leaves of $treeFile and the keys of the taxon table";
    print "\n\n";
    exit 1;
  }

  my $sppTreeFile = "$grPrefix" . "_tmp_spp.tree";
  $cmd = "rm -f $sppTreeFile; nw_rename $treeFile $txFile | nw_order -c n  - > $sppTreeFile";
  print "\tcmd=$cmd\n" if $dryRun || $debug;
  system($cmd) == 0 or die "system($cmd) failed with exit code: $?" if !$dryRun;

  $cmd = "rm -f $condSppFile; nw_condense $sppTreeFile > $condSppFile";
  print "\tcmd=$cmd\n" if $dryRun || $debug;
  system($cmd) == 0 or die "system($cmd) failed with exit code: $?" if !$dryRun;

  print "\n\ntree:        $treeFile\n";
  print     "tx:          $txFile\n";
  print     "sppTree:     $sppTreeFile\n";
  print     "condSppTree: $condSppFile\n\n";

}

## For each species the script looks at

## 1. the clade of that species in the spp.tree
## 2. the clade of that species in the spp_cond.tree

## A purity of a clade is the entropy of the proportions of different species
## there. Purity 0 means, the clade consists of only one species.

## The sum of species clade purities is reported for the spp and spp_cond trees.

## Clades are also reported
sub get_tree_spp_purity
{
  my ($treeFile, $txFile, $condSppTreeFile) = @_;

  my %txTbl = readTbl($txFile);
  my @txs = keys %txTbl;

  ## extracting leave IDs
  my $treeLeavesFile = $grPrefix . "_tmp_tree.leaves";
  $cmd = "rm -f $treeLeavesFile; nw_labels -I $treeFile > $treeLeavesFile";
  print "\tcmd=$cmd\n" if $dryRun || $debug;
  system($cmd) == 0 or die "system($cmd) failed with exit code: $?" if !$dryRun;

  my @treeLeaves = readArray($treeLeavesFile);

  if ( !setequal( \@txs, \@treeLeaves ) )
  {
    warn "\n\n\tERROR: Discrepancy between sequence IDs of the leaves of $treeFile and the keys of the taxon table";
    print "\n\n";
    exit 1;
  }

  my $sppTreeFile = "$grPrefix" . "_tmp_spp.tree";
  $cmd = "rm -f $sppTreeFile; nw_rename $treeFile $txFile | nw_order -c n  - > $sppTreeFile";
  print "\tcmd=$cmd\n" if $dryRun || $debug;
  system($cmd) == 0 or die "system($cmd) failed with exit code: $?" if !$dryRun;

  # $cmd = "rm -f $treeLeavesFile; nw_labels -I $sppTreeFile > $treeLeavesFile";
  # print "\tcmd=$cmd\n" if $dryRun || $debug;
  # system($cmd) == 0 or die "system($cmd) failed with exit code: $?" if !$dryRun;
  # my @sppTreeLeaves = readArray($treeLeavesFile);

  $cmd = "rm -f $condSppTreeFile; nw_condense $sppTreeFile > $condSppTreeFile";
  print "\tcmd=$cmd\n" if $dryRun || $debug;
  system($cmd) == 0 or die "system($cmd) failed with exit code: $?" if !$dryRun;

  $cmd = "rm -f $treeLeavesFile; nw_labels -I $condSppTreeFile > $treeLeavesFile";
  print "\tcmd=$cmd\n" if $dryRun || $debug;
  system($cmd) == 0 or die "system($cmd) failed with exit code: $?" if !$dryRun;

  my @condSppTreeLeaves = readArray($treeLeavesFile);

  my %spFreq; # species frequency
  map { $spFreq{$_}++ } @condSppTreeLeaves;

  # selecting species appearing more than once in the condensed species tree
  my @hiFreqSpp;
  for (keys %spFreq)
  {
    if ( $spFreq{$_} > 1 )
    {
      push @hiFreqSpp, $_;
    }
  }

  @hiFreqSpp = sort { $spFreq{$b} <=> $spFreq{$a} } @hiFreqSpp;

  print "\n\ntree:        $treeFile\n";
  print     "tx:          $txFile\n";
  print     "sppTree:     $sppTreeFile\n";
  print     "condSppTree: $condSppTreeFile\n\n";

  print "\nSpecies freq's within the species condensed tree\n";
  printFormatedTbl(\%spFreq, \@hiFreqSpp);
  print "\n\n";

  ## looking at the clades of of hiFreqSpp

  #
  # we need to know seq IDs of seq's of a given species
  #
  if (0)
  {
    my %spToSeqIDs;
    for my $id (keys %txTbl)
    {
      push @{$spToSeqIDs{ $txTbl{$id} }}, $id;
    }

    print "\n\nhiFreqSpp\n";
    for my $sp (@hiFreqSpp)
    {
      my @ids = @{$spToSeqIDs{ $sp }};

      print "$sp (n=" . @ids . ")\t";

      ## Generating species' clade tree
      my $cladeFile = $sp . "_clade.tree";
      my $cmd = "rm -f $cladeFile; nw_clade $treeFile @ids | nw_order -c n  - > $cladeFile";
      print "\tcmd=$cmd\n" if $dryRun || $debug;
      system($cmd) == 0 or die "system($cmd) failed with exit code: $?" if !$dryRun;

      ## Getting leaves
      my $lFile = "leaves.txt";
      $cmd = "rm -f $lFile; nw_labels -I $cladeFile > $lFile";
      print "\tcmd=$cmd\n" if $dryRun || $debug;
      system($cmd) == 0 or die "system($cmd) failed with exit code: $?" if !$dryRun;

      my @leaves = readArray($lFile);

      ## entropy of the species
      my @lSpp = @txTbl{@leaves}; # leaf species
      my %lSpFreqTbl; # frequency table of leaf species
      map { $lSpFreqTbl{$_}++ } @lSpp;

      my @lSpFreq = values %lSpFreqTbl;
      # my $total = sum( @lSpFreq );
      # my @lSpProp = map{ $_ / $total } @lSpFreq;
      my $H = evenness( \@lSpFreq );

      print "n(clade spp)=" . (keys %lSpFreqTbl) . "\tEvenness: " . sprintf("%.4f", $H) . "\n";
      #  print "\nSpecies freq's within the species' clade\n";
      my @clSpp = sort { $lSpFreqTbl{$b} <=> $lSpFreqTbl{$a} } keys  %lSpFreqTbl;
      printFormatedTbl( \%lSpFreqTbl, \@clSpp );
      print "\n\n";

      ## leaf => sp table
      my $l2spFile = $sp . "_leaf_to_spp.txt";
      open OUT, ">$l2spFile" or die "Cannot open $l2spFile for writing: $OS_ERROR";
      for (@leaves)
      {
	print OUT "$_\t" . $txTbl{$_} . "\n";
      }
      close OUT;
      ## species tree
      my $sFile = $sp . "_clade_spp.tree";
      $cmd = "rm -f $sFile; nw_rename $cladeFile $l2spFile | nw_order -c n  - > $sFile";
      print "\tcmd=$cmd\n" if $dryRun || $debug;
      system($cmd) == 0 or die "system($cmd) failed with exit code: $?" if !$dryRun;

      ## condensed species tree
      my $csFile = $sp . "_clade_cond_spp.tree";
      $cmd = "rm -f $csFile; nw_condense $sFile > $csFile";
      print "\tcmd=$cmd\n" if $dryRun || $debug;
      system($cmd) == 0 or die "system($cmd) failed with exit code: $?" if !$dryRun;

      if ( $showCladeTrees && $OSNAME eq "darwin")
      {
	## plot the condensed species tree
	my $pdfFile = $cladeTreesDir . $sp . "_clade_cond_spp_tree.pdf";
	my $title   = $sp . " clade cond spp tree";

	# $cmd = "root_tree.pl -i $csFile";
	# print "\tcmd=$cmd\n" if $dryRun || $debug;
	# system($cmd) == 0 or die "system($cmd) failed with exit code: $?" if !$dryRun;

	##plot_color_tree($csFile, $pdfFile, $title);
	plot_tree_bw($csFile, $pdfFile, $title);

	$cmd = "open $pdfFile";
	print "\tcmd=$cmd\n" if $dryRun || $debug;
	system($cmd) == 0 or die "system($cmd) failed with exit code: $?" if !$dryRun;
      }
    }

  }
}

# Shannon entropy
sub entropy
{
    my $x = shift;
    my $n = sum (@{$x});
    #my @p = map{ $_ / $n } @{$x};

    my $H = 0; # output value
    foreach my $v ( @{$x} )
    {
      if ( $v )
      {
	my $p = $v / $n;
	$H -= $p * log( $p );
      }
    }
    return $H;
}


sub evenness
{
    my $x = shift;
    my $n = sum (@{$x});
    #my @p = map{ $_ / $n } @{$x};

    my $H = 0; # output value
    foreach my $v ( @{$x} )
    {
      if ( $v )
      {
	my $p = $v / $n;
	$H -= $p * log( $p );
      }
    }
    return $H / log( @{$x} );
}


exit 0;<|MERGE_RESOLUTION|>--- conflicted
+++ resolved
@@ -947,8 +947,8 @@
   my @query2b;
   my @ann2b;
 
-  open QOUT, ">$queryFile2" or die "Cannot open $queryFile2 for writing: $OS_ERROR";
-  open AOUT, ">$annFile2" or die "Cannot open $annFile2 for writing: $OS_ERROR";
+  open QOUT, ">$queryFile2b" or die "Cannot open $queryFile2b for writing: $OS_ERROR";
+  open AOUT, ">$annFile2b" or die "Cannot open $annFile2b for writing: $OS_ERROR";
   for my $id ( keys %newTx )
   {
     my $t = $newTx{$id};
@@ -969,7 +969,7 @@
       {
 	push @ann2b, $id;
 	print AOUT "$id\t$t\n";
-	print "Ann2: $id\t$t - with suffix2 def\n";# if $debug;
+	print "Ann2b: $id\t$t - with suffix2 def\n";# if $debug;
       }
     }
     else
@@ -981,7 +981,6 @@
   close QOUT;
   close AOUT;
 
-<<<<<<< HEAD
   $vicutDir  = "spp_vicut_dir2b";
 
   print "--- Running vicut on species data the 2b time\n";
@@ -993,18 +992,7 @@
   {
     $cmd = "vicut $quietStr -t $treeFile -a $annFile2b -o $vicutDir";
   }
-=======
-  print "--- Running vicut again\n";
-  if ( @query2b )
-  {
-    $cmd = "vicut $quietStr -t $treeFile -a $annFile2 -q $queryFile2 -o $vicutDir";
-  }
-  else
-  {
-    $cmd = "vicut $quietStr -t $treeFile -a $annFile2 -o $vicutDir";
-  }
-
->>>>>>> b538c778
+
   print "\tcmd=$cmd\n" if $dryRun || $debug;
   system($cmd) == 0 or die "system($cmd) failed with exit code: $?" if !$dryRun;
 
